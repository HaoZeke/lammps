--- conflicted
+++ resolved
@@ -76,17 +76,10 @@
 a control variable.  The format of the control file is described
 below. 
 
-<<<<<<< HEAD
-IMPORTANT NOTE: The LAMMPS default values for the ReaxFF global parameters 
-correspond to those used by Adri van Duin's stand-alone serial code.
-If these are changed by setting control variables in the control file,
-the results from LAMMPS and the serial code will not agree.
-=======
 NOTE: The LAMMPS default values for the ReaxFF global parameters
 correspond to those used by Adri van Duin's stand-alone serial
 code. If these are changed by setting control variables in the control
 file, the results from LAMMPS and the serial code will not agree.
->>>>>>> 3b6a3f4e
 
 Some examples using {pair_style reax/c} are provided in the examples/reax
 sub-directory.
