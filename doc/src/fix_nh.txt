--- conflicted
+++ resolved
@@ -58,12 +58,7 @@
     x,y,z = perform barostat dilation/contraction around this point (distance units)
   {update} value = {dipole} or {dipole/dlm}
     dipole = update dipole orientation (only for sphere variants) 
-<<<<<<< HEAD
-    dipole/dlm = use alternative Dullweber-Leimkuhler-McLachlan integrator to update the dipole orientation (only for sphere variants) :pre
-
-=======
     dipole/dlm = use DLM integrator to update dipole orientation (only for sphere variants) :pre
->>>>>>> e561aa05
 :ule
 
 [Examples:]
@@ -340,14 +335,8 @@
 where a dipole moment is assigned to finite-size particles,
 e.g. spheroids via use of the "atom_style hybrid sphere
 dipole"_atom_style.html command.
-The default dipole orientation integrator can be changed the
-Dullweber-Leimkuhler-McLachlan integration scheme "(Dullweber)"_#nh-Dullweber
-when using {update} with the value {dipole/dlm}. This integrator
-is symplectic and time-reversible, giving better energy conservation
-and allows slightly longer timesteps at only a small additional
-computational cost.
-
-The default dipole orientation integrator can be changed the
+
+The default dipole orientation integrator can be changed to the
 Dullweber-Leimkuhler-McLachlan integration scheme
 "(Dullweber)"_#nh-Dullweber when using {update} with the value
 {dipole/dlm}. This integrator is symplectic and time-reversible,
@@ -659,9 +648,5 @@
 [(Shinoda)] Shinoda, Shiga, and Mikami, Phys Rev B, 69, 134103 (2004).
 
 :link(nh-Dullweber)
-<<<<<<< HEAD
-[(Dullweber)] Dullweber, Leimkuhler and McLachlan, J Chem Phys, 107, 5840 (1997).
-=======
 [(Dullweber)] Dullweber, Leimkuhler and McLachlan, J Chem Phys, 107,
-5840 (1997).
->>>>>>> e561aa05
+5840 (1997).