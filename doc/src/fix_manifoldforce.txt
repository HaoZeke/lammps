--- conflicted
+++ resolved
@@ -24,21 +24,14 @@
 
 [Description:]
 
-<<<<<<< HEAD
 This fix subtracts each time step from the force the component along
-the normal of the specified "manifold"_manifolds.html.  This can be
+the normal of the specified "manifold"_Howto_manifold.html.  This can be
 used in combination with "minimize"_minimize.html to remove overlap
 between particles while keeping them (roughly) constrained to the
 given manifold, e.g. to set up a run with "fix
 nve/manifold/rattle"_fix_nve_manifold_rattle.html.  I have found that
 only {hftn} and {quickmin} with a very small time step perform
 adequately though.
-=======
-This fix subtracts each time step from the force the component along the normal of the specified "manifold"_Howto_manifold.html.
-This can be used in combination with "minimize"_minimize.html to remove overlap between particles while
-keeping them (roughly) constrained to the given manifold, e.g. to set up a run with "fix nve/manifold/rattle"_fix_nve_manifold_rattle.html.
-I have found that only {hftn} and {quickmin} with a very small time step perform adequately though.
->>>>>>> bb25e5d9
 
 :line
 
