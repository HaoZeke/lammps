--- conflicted
+++ resolved
@@ -41,12 +41,9 @@
 2008)"_#Chenoweth_2008.  The version integrated into LAMMPS matches
 the most up-to-date version of ReaxFF as of summer 2010.  For more
 technical details about the pair reax/c implementation of ReaxFF, see
-<<<<<<< HEAD
-the "(Aktulga)"_#Aktulga paper.  The {reax/c} style was initially
+the "(Aktulga)"_#Aktulga paper. The {reax/c} style was initially
 implemented as stand-alone C code and is now integrated into LAMMPS
 as a package.
-=======
-the "(Aktulga)"_#Aktulga paper.
 
 The {reax/c/kk} style is a Kokkos version of the ReaxFF potential that is
 derived from the {reax/c} style. The Kokkos version can run on GPUs and
@@ -55,13 +52,6 @@
 One important consideration when using the {reax/c/kk} style is the choice of either
 half or full neighbor lists. This setting can be changed using the Kokkos "package"_package.html
 command.
-
-The {reax/c} style differs from the "pair_style reax"_pair_reax.html
-command in the lo-level implementation details.  The {reax} style is a
-Fortran library, linked to LAMMPS.  The {reax/c} style was initially
-implemented as stand-alone C code and is now integrated into LAMMPS as
-a package.
->>>>>>> ffc252e7
 
 LAMMPS provides several different versions of ffield.reax in its
 potentials dir, each called potentials/ffield.reax.label.  These are
