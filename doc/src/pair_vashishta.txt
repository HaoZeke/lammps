"LAMMPS WWW Site"_lws - "LAMMPS Documentation"_ld - "LAMMPS Commands"_lc :c

:link(lws,http://lammps.sandia.gov)
:link(ld,Manual.html)
:link(lc,Section_commands.html#comm)

:line

pair_style vashishta command :h3
pair_style vashishta/omp command :h3
pair_style vashishta/table command :h3
pair_style vashishta/table/omp command :h3

[Syntax:]

pair_style style args :pre

style = {vashishta} or {vashishta/table} or {vashishta/omp} or {vashishta/table/omp}
args = list of arguments for a particular style :ul
<<<<<<< HEAD
  {vashishta} args = none
  {vashishta/omp} args = none
  {vashishta/table} args = Ntable cutinner
    Ntable = # of tabulation points
    cutinner = tablulate from cutinner to cutoff
  {vashishta/table/omp} args = Ntable cutinner
=======
  {vashishta} or {vashishta/omp} args = none
  {vashishta/table} or {vashishta/table/omp} args = Ntable cutinner
>>>>>>> 206f4e18
    Ntable = # of tabulation points
    cutinner = tablulate from cutinner to cutoff :pre

[Examples:]

pair_style vashishta
pair_coeff * * SiC.vashishta Si C :pre

pair_style vashishta/table 100000 0.2
pair_coeff * * SiC.vashishta Si C :pre

[Description:]

The {vashishta} and {vashishta/table} styles compute the combined
<<<<<<< HEAD
2-body and 3-body family of potentials developed in the group of
Vashishta and co-workers. By combining repulsive, screened Coulombic,
screened charge-dipole, and dispersion interactions with a bond-angle
energy based on the Stillinger-Weber potential, this potential has
been used to describe a variety of inorganic compounds, including SiO2
"Vashishta1990"_#Vashishta1990, SiC "Vashishta2007"_#Vashishta2007,
and InP "Branicio2009"_#Branicio2009.
=======
2-body and 3-body family of potentials developed in the group of Priya
Vashishta and collaborators.  By combining repulsive, screened
Coulombic, screened charge-dipole, and dispersion interactions with a
bond-angle energy based on the Stillinger-Weber potential, this
potential has been used to describe a variety of inorganic compounds,
including SiO2 "Vashishta1990"_#Vashishta1990, SiC
"Vashishta2007"_#Vashishta2007, and InP "Branicio2009"_#Branicio2009.
>>>>>>> 206f4e18

The potential for the energy U of a system of atoms is

:c,image(Eqs/pair_vashishta.jpg)

where we follow the notation used in "Branicio2009"_#Branicio2009.
U2 is a two-body term and U3 is a three-body term.  The
summation over two-body terms is over all neighbors J within
a cutoff distance = {rc}.  The twobody terms are shifted and
tilted by a linear function so that the energy and force are 
both zero at {rc}. The summation over three-body terms
is over all neighbors J and K within a cut-off distance = {r0},
where the exponential screening function becomes zero.

The {vashishta} style computes these formulas analytically.  The
{vashishta/table} style tabulates the analytic values for {Ntable}
points from cutinner to the cutoff of the potential.  The points are
equally spaced in R^2 space from cutinner^2 to cutoff^2.  For the
two-body term in the above equation, a linear interpolation for each
pairwise distance between adjacent points in the table.  In practice
the tabulated version can run 3-5x faster than the analytic version
with with moderate to little loss of accuracy for Ntable values
between 10000 and 1000000. It is not recommended to use less than
5000 tabulation points.

Only a single pair_coeff command is used with either style which
specifies a Vashishta potential file with parameters for all needed
elements.  These are mapped to LAMMPS atom types by specifying N
additional arguments after the filename in the pair_coeff command,
where N is the number of LAMMPS atom types:

filename
N element names = mapping of Vashishta elements to atom types :ul

See the "pair_coeff"_pair_coeff.html doc page for alternate ways
to specify the path for the potential file.

As an example, imagine a file SiC.vashishta has parameters for
Si and C.  If your LAMMPS simulation has 4 atoms types and you want
the 1st 3 to be Si, and the 4th to be C, you would use the following
pair_coeff command:

pair_coeff * * SiC.vashishta Si Si Si C :pre

The 1st 2 arguments must be * * so as to span all LAMMPS atom types.
The first three Si arguments map LAMMPS atom types 1,2,3 to the Si
element in the file.  The final C argument maps LAMMPS atom type 4
to the C element in the file.  If a mapping value is specified as
NULL, the mapping is not performed.  This can be used when a {vashishta}
potential is used as part of the {hybrid} pair style.  The NULL values
are placeholders for atom types that will be used with other
potentials.

Vashishta files in the {potentials} directory of the LAMMPS
distribution have a ".vashishta" suffix.  Lines that are not blank or
comments (starting with #) define parameters for a triplet of
elements.  The parameters in a single entry correspond to the two-body
and three-body coefficients in the formulae above:

element 1 (the center atom in a 3-body interaction)
element 2
element 3
H (energy units)
eta 
Zi (electron charge units)
Zj (electron charge units)
lambda1 (distance units)
D (energy units)
lambda4 (distance units)
W (energy units)
rc (distance units)
B (energy units)
gamma
r0 (distance units)
C
costheta0 :ul

The non-annotated parameters are unitless.  The Vashishta potential
file must contain entries for all the elements listed in the
pair_coeff command.  It can also contain entries for additional
elements not being used in a particular simulation; LAMMPS ignores
those entries.  For a single-element simulation, only a single entry
is required (e.g. SiSiSi).  For a two-element simulation, the file
must contain 8 entries (for SiSiSi, SiSiC, SiCSi, SiCC, CSiSi, CSiC,
CCSi, CCC), that specify parameters for all permutations of the two
elements interacting in three-body configurations.  Thus for 3
elements, 27 entries would be required, etc.

Depending on the particular version of the Vashishta potential, the
values of these parameters may be keyed to the identities of zero,
one, two, or three elements.  In order to make the input file format
unambiguous, general, and simple to code, LAMMPS uses a slightly
confusing method for specifying parameters.  All parameters are
divided into two classes: two-body and three-body.  Two-body and
three-body parameters are handled differently, as described below.
The two-body parameters are H, eta, lambda1, D, lambda4, W, rc, gamma,
and r0.  They appear in the above formulae with two subscripts.  The
parameters Zi and Zj are also classified as two-body parameters, even
though they only have 1 subscript.  The three-body parameters are B,
C, costheta0.  They appear in the above formulae with three
subscripts.  Two-body and three-body parameters are handled
differently, as described below.

The first element in each entry is the center atom in a three-body
interaction, while the second and third elements are two neighbor
atoms. Three-body parameters for a central atom I and two neighbors J
and K are taken from the IJK entry.  Note that even though three-body
parameters do not depend on the order of J and K, LAMMPS stores
three-body parameters for both IJK and IKJ.  The user must ensure that
these values are equal.  Two-body parameters for an atom I interacting
with atom J are taken from the IJJ entry, where the 2nd and 3rd
elements are the same. Thus the two-body parameters for Si interacting
with C come from the SiCC entry. Note that even though two-body
parameters (except possibly gamma and r0 in U3) do not depend on the
order of the two elements, LAMMPS will get the Si-C value from the
SiCC entry and the C-Si value from the CSiSi entry. The user must
ensure that these values are equal. Two-body parameters appearing in
entries where the 2nd and 3rd elements are different are stored but
never used. It is good practice to enter zero for these values. Note
that the three-body function U3 above contains the two-body parameters
gamma and r0. So U3 for a central C atom bonded to an Si atom and a
second C atom will take three-body parameters from the CSiC entry, but
two-body parameters from the CCC and CSiSi entries.

:line

Styles with a {gpu}, {intel}, {kk}, {omp}, or {opt} suffix are
functionally the same as the corresponding style without the suffix.
They have been optimized to run faster, depending on your available
hardware, as discussed in "Section_accelerate"_Section_accelerate.html
of the manual.  The accelerated styles take the same arguments and
should produce the same results, except for round-off and precision
issues.

These accelerated styles are part of the GPU, USER-INTEL, KOKKOS,
USER-OMP and OPT packages, respectively.  They are only enabled if
LAMMPS was built with those packages.  See the "Making
LAMMPS"_Section_start.html#start_3 section for more info.

You can specify the accelerated styles explicitly in your input script
by including their suffix, or you can use the "-suffix command-line
switch"_Section_start.html#start_7 when you invoke LAMMPS, or you can
use the "suffix"_suffix.html command in your input script.

See "Section_accelerate"_Section_accelerate.html of the manual for
more instructions on how to use the accelerated styles effectively.

:line

[Mixing, shift, table, tail correction, restart, rRESPA info]:

For atom type pairs I,J and I != J, where types I and J correspond to
two different element types, mixing is performed by LAMMPS as
described above from values in the potential file.

This pair style does not support the "pair_modify"_pair_modify.html
shift, table, and tail options.

This pair style does not write its information to "binary restart
files"_restart.html, since it is stored in potential files.  Thus, you
need to re-specify the pair_style and pair_coeff commands in an input
script that reads a restart file.

This pair style can only be used via the {pair} keyword of the
"run_style respa"_run_style.html command.  It does not support the
{inner}, {middle}, {outer} keywords.

:line

[Restrictions:]

These pair style are part of the MANYBODY package.  They is only
enabled if LAMMPS was built with that package (which it is by
default).  See the "Making LAMMPS"_Section_start.html#start_3 section
for more info.

These pair styles requires the "newton"_newton.html setting to be "on"
for pair interactions.

The Vashishta potential files provided with LAMMPS (see the potentials
directory) are parameterized for metal "units"_units.html.  You can
use the Vashishta potential with any LAMMPS units, but you would need
<<<<<<< HEAD
to create your own Vashishta potential file with coefficients listed
in the appropriate units if your simulation doesn't use "metal" units.
=======
to create your own potential file with coefficients listed in the
appropriate units if your simulation doesn't use "metal" units.
>>>>>>> 206f4e18

[Related commands:]

"pair_coeff"_pair_coeff.html

[Default:] none

:line

:link(Vashishta1990)
[(Vashishta1990)] P. Vashishta, R. K. Kalia, J. P. Rino, Phys. Rev. B
41, 12197 (1990).

:link(Vashishta2007)
[(Vashishta2007)] P. Vashishta, R. K. Kalia, A. Nakano,
J. P. Rino. J. Appl. Phys. 101, 103515 (2007).

:link(Branicio2009)
[(Branicio2009)] Branicio, Rino, Gan and Tsuzuki, J. Phys Condensed
<<<<<<< HEAD
Matter 21 (2009) 095002
=======
Matter 21 (2009) 095002
>>>>>>> 206f4e18
<|MERGE_RESOLUTION|>--- conflicted
+++ resolved
@@ -17,17 +17,8 @@
 
 style = {vashishta} or {vashishta/table} or {vashishta/omp} or {vashishta/table/omp}
 args = list of arguments for a particular style :ul
-<<<<<<< HEAD
-  {vashishta} args = none
-  {vashishta/omp} args = none
-  {vashishta/table} args = Ntable cutinner
-    Ntable = # of tabulation points
-    cutinner = tablulate from cutinner to cutoff
-  {vashishta/table/omp} args = Ntable cutinner
-=======
   {vashishta} or {vashishta/omp} args = none
   {vashishta/table} or {vashishta/table/omp} args = Ntable cutinner
->>>>>>> 206f4e18
     Ntable = # of tabulation points
     cutinner = tablulate from cutinner to cutoff :pre
 
@@ -42,15 +33,6 @@
 [Description:]
 
 The {vashishta} and {vashishta/table} styles compute the combined
-<<<<<<< HEAD
-2-body and 3-body family of potentials developed in the group of
-Vashishta and co-workers. By combining repulsive, screened Coulombic,
-screened charge-dipole, and dispersion interactions with a bond-angle
-energy based on the Stillinger-Weber potential, this potential has
-been used to describe a variety of inorganic compounds, including SiO2
-"Vashishta1990"_#Vashishta1990, SiC "Vashishta2007"_#Vashishta2007,
-and InP "Branicio2009"_#Branicio2009.
-=======
 2-body and 3-body family of potentials developed in the group of Priya
 Vashishta and collaborators.  By combining repulsive, screened
 Coulombic, screened charge-dipole, and dispersion interactions with a
@@ -58,7 +40,6 @@
 potential has been used to describe a variety of inorganic compounds,
 including SiO2 "Vashishta1990"_#Vashishta1990, SiC
 "Vashishta2007"_#Vashishta2007, and InP "Branicio2009"_#Branicio2009.
->>>>>>> 206f4e18
 
 The potential for the energy U of a system of atoms is
 
@@ -241,13 +222,8 @@
 The Vashishta potential files provided with LAMMPS (see the potentials
 directory) are parameterized for metal "units"_units.html.  You can
 use the Vashishta potential with any LAMMPS units, but you would need
-<<<<<<< HEAD
-to create your own Vashishta potential file with coefficients listed
-in the appropriate units if your simulation doesn't use "metal" units.
-=======
 to create your own potential file with coefficients listed in the
 appropriate units if your simulation doesn't use "metal" units.
->>>>>>> 206f4e18
 
 [Related commands:]
 
@@ -267,8 +243,4 @@
 
 :link(Branicio2009)
 [(Branicio2009)] Branicio, Rino, Gan and Tsuzuki, J. Phys Condensed
-<<<<<<< HEAD
-Matter 21 (2009) 095002
-=======
-Matter 21 (2009) 095002
->>>>>>> 206f4e18
+Matter 21 (2009) 095002