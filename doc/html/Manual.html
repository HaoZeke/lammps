--- conflicted
+++ resolved
@@ -8,11 +8,7 @@
   
   <meta name="viewport" content="width=device-width, initial-scale=1.0">
   
-<<<<<<< HEAD
   <title>LAMMPS-ICMS Documentation &mdash; LAMMPS documentation</title>
-=======
-  <title>LAMMPS Documentation &mdash; LAMMPS documentation</title>
->>>>>>> 29d04c1f
   
 
   
@@ -114,11 +110,7 @@
   <ul class="wy-breadcrumbs">
     <li><a href="#">Docs</a> &raquo;</li>
       
-<<<<<<< HEAD
     <li>LAMMPS-ICMS Documentation</li>
-=======
-    <li>LAMMPS Documentation</li>
->>>>>>> 29d04c1f
       <li class="wy-breadcrumbs-aside">
         
           
@@ -140,17 +132,10 @@
           <div role="main" class="document" itemscope="itemscope" itemtype="http://schema.org/Article">
            <div itemprop="articleBody">
             
-<<<<<<< HEAD
-  <H1></H1><div class="section" id="lammps-icms-documentation">
+  <H1></H1><div class="section" id="lammps-documentation">
 <h1>LAMMPS-ICMS Documentation</h1>
 <div class="section" id="aug-2016-version">
-<h2>20 Aug 2016 version</h2>
-=======
-  <H1></H1><div class="section" id="lammps-documentation">
-<h1>LAMMPS Documentation</h1>
-<div class="section" id="aug-2016-version">
 <h2>23 Aug 2016 version</h2>
->>>>>>> 29d04c1f
 </div>
 <div class="section" id="version-info">
 <h2>Version info:</h2>
@@ -162,7 +147,6 @@
 LAMMPS. It is also in the file src/version.h and in the LAMMPS
 directory name created when you unpack a tarball, and at the top of
 the first page of the manual (this page).</p>
-<<<<<<< HEAD
 <p>LAMMPS-ICMS is an experimental variant of LAMMPS with additional
 features made available for testing before they will be submitted
 for inclusion into the official LAMMPS tree. The source code is
@@ -182,13 +166,6 @@
 <li>If you browse the HTML doc pages included in your tarball, they
 describe the version you have, however, not all new features in
 LAMMPS-ICMS are documented immediately.</li>
-=======
-<ul class="simple">
-<li>If you browse the HTML doc pages on the LAMMPS WWW site, they always
-describe the most current version of LAMMPS.</li>
-<li>If you browse the HTML doc pages included in your tarball, they
-describe the version you have.</li>
->>>>>>> 29d04c1f
 <li>The <a class="reference external" href="Manual.pdf">PDF file</a> on the WWW site or in the tarball is updated
 about once per month.  This is because it is large, and we don&#8217;t want
 it to be part of every patch.</li>
