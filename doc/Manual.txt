<HEAD>
<TITLE>LAMMPS-ICMS Users Manual</TITLE>
<TITLE>LAMMPS Users Manual</TITLE>
<META NAME="docnumber" CONTENT="18 Mar 2015 version">
<META NAME="author" CONTENT="http://lammps.sandia.gov - Sandia National Laboratories">
<META NAME="copyright" CONTENT="Copyright (2003) Sandia Corporation.  This software and manual is distributed under the GNU General Public License.">
</HEAD>

<BODY>

"LAMMPS WWW Site"_lws - "LAMMPS Documentation"_ld - "LAMMPS Commands"_lc :c

:link(lws,http://lammps.sandia.gov)
:link(ld,Manual.html)
:link(lc,Section_commands.html#comm)

:line

<H1></H1>

<<<<<<< HEAD
LAMMPS-ICMS Documentation :c,h3
14 Mar 2015 version :c,h4
=======
LAMMPS Documentation :c,h3
18 Mar 2015 version :c,h4
>>>>>>> 1fc75b86

Version info: :h4

The LAMMPS "version" is the date when it was released, such as 1 May
2010. LAMMPS is updated continuously.  Whenever we fix a bug or add a
feature, we release it immediately, and post a notice on "this page of
the WWW site"_bug.  Each dated copy of LAMMPS contains all the
features and bug-fixes up to and including that version date. The
version date is printed to the screen and logfile every time you run
LAMMPS. It is also in the file src/version.h and in the LAMMPS
directory name created when you unpack a tarball, and at the top of
the first page of the manual (this page).

LAMMPS-ICMS is an experimental variant of LAMMPS with additional
features made available for testing before they will be submitted
for inclusion into the official LAMMPS tree. The source code is 
based on the official LAMMPS svn repository mirror at the Institute
for Computational Molecular Science at Temple University and generally
kept up-to-date as much as possible. Sometimes, e.g. when additional
development work is needed to adapt the upstream changes into
LAMMPS-ICMS it can take longer until synchronization; and occasionally,
e.g. in case of the rewrite of the multi-threading support, the
development will be halted except for important bugfixes until
all features of LAMMPS-ICMS fully compatible with the upstream
version or replaced by alternate implementations.

If you browse the HTML doc pages on the LAMMPS WWW site, they always
describe the most current version of upstream LAMMPS, but may be
missing some new features in LAMMPS-ICMS. :ulb,l

If you browse the HTML doc pages included in your tarball, they
describe the version you have, however, not all new features in
LAMMPS-ICMS are documented immediately. :l

The "PDF file"_Manual.pdf on the WWW site or in the tarball is updated
about once per month.  This is because it is large, and we don't want
it to be part of every patch. :l

There is also a "Developer.pdf"_Developer.pdf file in the doc
directory, which describes the internal structure and algorithms of
LAMMPS.  :ule,l

LAMMPS stands for Large-scale Atomic/Molecular Massively Parallel
Simulator.

LAMMPS is a classical molecular dynamics simulation code designed to
run efficiently on parallel computers.  It was developed at Sandia
National Laboratories, a US Department of Energy facility, with
funding from the DOE.  It is an open-source code, distributed freely
under the terms of the GNU Public License (GPL).

The primary developers of LAMMPS are "Steve Plimpton"_sjp, Aidan
Thompson, and Paul Crozier who can be contacted at
sjplimp,athomps,pscrozi at sandia.gov.  The "LAMMPS WWW Site"_lws at
http://lammps.sandia.gov has more information about the code and its
uses.

:link(bug,http://lammps.sandia.gov/bug.html)
:link(sjp,http://www.sandia.gov/~sjplimp)

:line

The LAMMPS documentation is organized into the following sections.  If
you find errors or omissions in this manual or have suggestions for
useful information to add, please send an email to the developers so
we can improve the LAMMPS documentation.

Once you are familiar with LAMMPS, you may want to bookmark "this
page"_Section_commands.html#comm at Section_commands.html#comm since
it gives quick access to documentation for all LAMMPS commands.

"PDF file"_Manual.pdf of the entire manual, generated by
"htmldoc"_http://freecode.com/projects/htmldoc

"Introduction"_Section_intro.html :olb,l
  1.1 "What is LAMMPS"_intro_1 :ulb,b
  1.2 "LAMMPS features"_intro_2 :b
  1.3 "LAMMPS non-features"_intro_3 :b
  1.4 "Open source distribution"_intro_4 :b
  1.5 "Acknowledgments and citations"_intro_5 :ule,b
"Getting started"_Section_start.html :l
  2.1 "What's in the LAMMPS distribution"_start_1 :ulb,b
  2.2 "Making LAMMPS"_start_2 :b
  2.3 "Making LAMMPS with optional packages"_start_3 :b
  2.4 "Building LAMMPS via the Make.py script"_start_4 :b
  2.5 "Building LAMMPS as a library"_start_5 :b
  2.6 "Running LAMMPS"_start_6 :b
  2.7 "Command-line options"_start_7 :b
  2.8 "Screen output"_start_8 :b
  2.9 "Tips for users of previous versions"_start_9 :ule,b
"Commands"_Section_commands.html :l
  3.1 "LAMMPS input script"_cmd_1 :ulb,b
  3.2 "Parsing rules"_cmd_2 :b
  3.3 "Input script structure"_cmd_3 :b
  3.4 "Commands listed by category"_cmd_4 :b
  3.5 "Commands listed alphabetically"_cmd_5 :ule,b
"Packages"_Section_packages.html :l
  4.1 "Standard packages"_pkg_1 :ulb,b
  4.2 "User packages"_pkg_2 :ule,b
"Accelerating LAMMPS performance"_Section_accelerate.html :l
  5.1 "Measuring performance"_acc_1 :ulb,b
  5.2 "Algorithms and code options to boost performace"_acc_2 :b
  5.3 "Accelerator packages with optimized styles"_acc_3 :b
    5.3.1 "USER-CUDA package"_accelerate_cuda.html :ulb,b
    5.3.2 "GPU package"_accelerate_gpu.html :b
    5.3.3 "USER-INTEL package"_accelerate_intel.html :b
    5.3.4 "KOKKOS package"_accelerate_kokkos.html :b
    5.3.5 "USER-OMP package"_accelerate_omp.html :b
    5.3.6 "OPT package"_accelerate_opt.html :ule,b
  5.4 "Comparison of various accelerator packages"_acc_4 :ule,b
"How-to discussions"_Section_howto.html :l
  6.1 "Restarting a simulation"_howto_1 :ulb,b
  6.2 "2d simulations"_howto_2 :b
  6.3 "CHARMM and AMBER force fields"_howto_3 :b
  6.4 "Running multiple simulations from one input script"_howto_4 :b
  6.5 "Multi-replica simulations"_howto_5 :b
  6.6 "Granular models"_howto_6 :b
  6.7 "TIP3P water model"_howto_7 :b
  6.8 "TIP4P water model"_howto_8 :b
  6.9 "SPC water model"_howto_9 :b
  6.10 "Coupling LAMMPS to other codes"_howto_10 :b
  6.11 "Visualizing LAMMPS snapshots"_howto_11 :b
  6.12 "Triclinic (non-orthogonal) simulation boxes"_howto_12 :b
  6.13 "NEMD simulations"_howto_13 :b
  6.14 "Finite-size spherical and aspherical particles"_howto_14 :b
  6.15 "Output from LAMMPS (thermo, dumps, computes, fixes, variables)"_howto_15 :b
  6.16 "Thermostatting, barostatting, and compute temperature"_howto_16 :b
  6.17 "Walls"_howto_17 :b
  6.18 "Elastic constants"_howto_18 :b
  6.19 "Library interface to LAMMPS"_howto_19 :b
  6.20 "Calculating thermal conductivity"_howto_20 :b
  6.21 "Calculating viscosity"_howto_21 :b
  6.22 "Calculating a diffusion coefficient"_howto_22 :b
  6.23 "Using chunks to calculate system properties"_howto_23 :b
  6.24 "Setting parameters for pppm/disp"_howto_24 :ule,b
"Example problems"_Section_example.html :l
"Performance & scalability"_Section_perf.html :l
"Additional tools"_Section_tools.html :l
"Modifying & extending LAMMPS"_Section_modify.html :l
  10.1 "Atom styles"_mod_1 :ulb,b
  10.2 "Bond, angle, dihedral, improper potentials"_mod_2 :b
  10.3 "Compute styles"_mod_3 :b
  10.4 "Dump styles"_mod_4 :b
  10.5 "Dump custom output options"_mod_5 :b
  10.6 "Fix styles"_mod_6 :b
  10.7 "Input script commands"_mod_7 :b
  10.8 "Kspace computations"_mod_8 :b
  10.9 "Minimization styles"_mod_9 :b
  10.10 "Pairwise potentials"_mod_10 :b
  10.11 "Region styles"_mod_11 :b
  10.12 "Body styles"_mod_12 :b
  10.13 "Thermodynamic output options"_mod_13 :b
  10.14 "Variable options"_mod_14 :b
  10.15 "Submitting new features for inclusion in LAMMPS"_mod_15 :ule,b
"Python interface"_Section_python.html :l
  11.1 "Overview of running LAMMPS from Python"_py_1 :ulb,b
  11.2 "Overview of using Python from a LAMMPS script"_py_2 :b
  11.3 "Building LAMMPS as a shared library"_py_3 :b
  11.4 "Installing the Python wrapper into Python"_py_4 :b
  11.5 "Extending Python with MPI to run in parallel"_py_5 :b
  11.6 "Testing the Python-LAMMPS interface"_py_6 :b
  11.7 "Using LAMMPS from Python"_py_7 :b
  11.8 "Example Python scripts that use LAMMPS"_py_8 :ule,b
"Errors"_Section_errors.html :l
  12.1 "Common problems"_err_1 :ulb,b
  12.2 "Reporting bugs"_err_2 :b
  12.3 "Error & warning messages"_err_3 :ule,b
"Future and history"_Section_history.html :l
  13.1 "Coming attractions"_hist_1 :ulb,b
  13.2 "Past versions"_hist_2 :ule,b
:ole

:link(intro_1,Section_intro.html#intro_1)
:link(intro_2,Section_intro.html#intro_2)
:link(intro_3,Section_intro.html#intro_3)
:link(intro_4,Section_intro.html#intro_4)
:link(intro_5,Section_intro.html#intro_5)

:link(start_1,Section_start.html#start_1)
:link(start_2,Section_start.html#start_2)
:link(start_3,Section_start.html#start_3)
:link(start_4,Section_start.html#start_4)
:link(start_5,Section_start.html#start_5)
:link(start_6,Section_start.html#start_6)
:link(start_7,Section_start.html#start_7)
:link(start_8,Section_start.html#start_8)
:link(start_9,Section_start.html#start_9)

:link(cmd_1,Section_commands.html#cmd_1)
:link(cmd_2,Section_commands.html#cmd_2)
:link(cmd_3,Section_commands.html#cmd_3)
:link(cmd_4,Section_commands.html#cmd_4)
:link(cmd_5,Section_commands.html#cmd_5)

:link(pkg_1,Section_packages.html#pkg_1)
:link(pkg_2,Section_packages.html#pkg_2)

:link(acc_1,Section_accelerate.html#acc_1)
:link(acc_2,Section_accelerate.html#acc_2)
:link(acc_3,Section_accelerate.html#acc_3)
:link(acc_4,Section_accelerate.html#acc_4)

:link(howto_1,Section_howto.html#howto_1)
:link(howto_2,Section_howto.html#howto_2)
:link(howto_3,Section_howto.html#howto_3)
:link(howto_4,Section_howto.html#howto_4)
:link(howto_5,Section_howto.html#howto_5)
:link(howto_6,Section_howto.html#howto_6)
:link(howto_7,Section_howto.html#howto_7)
:link(howto_8,Section_howto.html#howto_8)
:link(howto_9,Section_howto.html#howto_9)
:link(howto_10,Section_howto.html#howto_10)
:link(howto_11,Section_howto.html#howto_11)
:link(howto_12,Section_howto.html#howto_12)
:link(howto_13,Section_howto.html#howto_13)
:link(howto_14,Section_howto.html#howto_14)
:link(howto_15,Section_howto.html#howto_15)
:link(howto_16,Section_howto.html#howto_16)
:link(howto_17,Section_howto.html#howto_17)
:link(howto_18,Section_howto.html#howto_18)
:link(howto_19,Section_howto.html#howto_19)
:link(howto_20,Section_howto.html#howto_20)
:link(howto_21,Section_howto.html#howto_21)

:link(mod_1,Section_modify.html#mod_1)
:link(mod_2,Section_modify.html#mod_2)
:link(mod_3,Section_modify.html#mod_3)
:link(mod_4,Section_modify.html#mod_4)
:link(mod_5,Section_modify.html#mod_5)
:link(mod_6,Section_modify.html#mod_6)
:link(mod_7,Section_modify.html#mod_7)
:link(mod_8,Section_modify.html#mod_8)
:link(mod_9,Section_modify.html#mod_9)
:link(mod_10,Section_modify.html#mod_10)
:link(mod_11,Section_modify.html#mod_11)
:link(mod_12,Section_modify.html#mod_12)
:link(mod_13,Section_modify.html#mod_13)
:link(mod_14,Section_modify.html#mod_14)
:link(mod_15,Section_modify.html#mod_15)

:link(py_1,Section_python.html#py_1)
:link(py_2,Section_python.html#py_2)
:link(py_3,Section_python.html#py_3)
:link(py_4,Section_python.html#py_4)
:link(py_5,Section_python.html#py_5)
:link(py_6,Section_python.html#py_6)

:link(err_1,Section_errors.html#err_1)
:link(err_2,Section_errors.html#err_2)
:link(err_3,Section_errors.html#err_3)

:link(hist_1,Section_history.html#hist_1)
:link(hist_2,Section_history.html#hist_2)

</BODY><|MERGE_RESOLUTION|>--- conflicted
+++ resolved
@@ -18,13 +18,8 @@
 
 <H1></H1>
 
-<<<<<<< HEAD
 LAMMPS-ICMS Documentation :c,h3
-14 Mar 2015 version :c,h4
-=======
-LAMMPS Documentation :c,h3
 18 Mar 2015 version :c,h4
->>>>>>> 1fc75b86
 
 Version info: :h4
 
