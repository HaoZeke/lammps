<HEAD>
<TITLE>LAMMPS-ICMS Users Manual</TITLE>
<META NAME="docnumber" CONTENT="24 Jan 2013 version">
<META NAME="author" CONTENT="http://lammps.sandia.gov - Sandia National Laboratories">
<META NAME="copyright" CONTENT="Copyright (2003) Sandia Corporation.  This software and manual is distributed under the GNU General Public License.">
</HEAD>

<BODY>

"LAMMPS WWW Site"_lws - "LAMMPS Documentation"_ld - "LAMMPS Commands"_lc :c

:link(lws,http://lammps.sandia.gov)
:link(ld,Manual.html)
:link(lc,Section_commands.html#comm)

:line

<H1></H1>

<<<<<<< HEAD
LAMMPS-ICMS Documentation :c,h3
23 Sep 2013 version :c,h4
=======
LAMMPS Documentation :c,h3
30 Sep 2013 version :c,h4
>>>>>>> 51191ebd

Version info: :h4

The LAMMPS "version" is the date when it was released, such as 1 May
2010. LAMMPS is updated continuously.  Whenever we fix a bug or add a
feature, we release it immediately, and post a notice on "this page of
the WWW site"_bug.  Each dated copy of LAMMPS contains all the
features and bug-fixes up to and including that version date. The
version date is printed to the screen and logfile every time you run
LAMMPS. It is also in the file src/version.h and in the LAMMPS
directory name created when you unpack a tarball, and at the top of
the first page of the manual (this page).

LAMMPS-ICMS is an experimental variant of LAMMPS with additional
features made available for testing before they will be submitted
for inclusion into the official LAMMPS tree. The source code is 
based on the official LAMMPS svn repository mirror at the Institute
for Computational Molecular Science at Temple University and generally
kept up-to-date as much as possible. Sometimes, e.g. when additional
development work is needed to adapt the upstream changes into
LAMMPS-ICMS it can take longer until synchronization; and occasionally,
e.g. in case of the rewrite of the multi-threading support, the
development will be halted except for important bugfixes until
all features of LAMMPS-ICMS fully compatible with the upstream
version or replaced by alternate implementations.

If you browse the HTML doc pages on the LAMMPS WWW site, they always
describe the most current version of upstream LAMMPS, but may be
missing some new features in LAMMPS-ICMS. :ulb,l

If you browse the HTML doc pages included in your tarball, they
describe the version you have, however, not all new features in
LAMMPS-ICMS are documented immediately. :l

The "PDF file"_Manual.pdf on the WWW site or in the tarball is updated
about once per month.  This is because it is large, and we don't want
it to be part of every patch. :l

There is also a "Developer.pdf"_Developer.pdf file in the doc
directory, which describes the internal structure and algorithms of
LAMMPS.  :ule,l

LAMMPS stands for Large-scale Atomic/Molecular Massively Parallel
Simulator.

LAMMPS is a classical molecular dynamics simulation code designed to
run efficiently on parallel computers.  It was developed at Sandia
National Laboratories, a US Department of Energy facility, with
funding from the DOE.  It is an open-source code, distributed freely
under the terms of the GNU Public License (GPL).

The primary developers of LAMMPS are "Steve Plimpton"_sjp, Aidan
Thompson, and Paul Crozier who can be contacted at
sjplimp,athomps,pscrozi at sandia.gov.  The "LAMMPS WWW Site"_lws at
http://lammps.sandia.gov has more information about the code and its
uses.

:link(bug,http://lammps.sandia.gov/bug.html)
:link(sjp,http://www.sandia.gov/~sjplimp)

:line

The LAMMPS documentation is organized into the following sections.  If
you find errors or omissions in this manual or have suggestions for
useful information to add, please send an email to the developers so
we can improve the LAMMPS documentation.

Once you are familiar with LAMMPS, you may want to bookmark "this
page"_Section_commands.html#comm at Section_commands.html#comm since
it gives quick access to documentation for all LAMMPS commands.

"PDF file"_Manual.pdf of the entire manual, generated by
"htmldoc"_http://www.easysw.com/htmldoc

"Introduction"_Section_intro.html :olb,l
  1.1 "What is LAMMPS"_intro_1 :ulb,b
  1.2 "LAMMPS features"_intro_2 :b
  1.3 "LAMMPS non-features"_intro_3 :b
  1.4 "Open source distribution"_intro_4 :b
  1.5 "Acknowledgments and citations"_intro_5 :ule,b
"Getting started"_Section_start.html :l
  2.1 "What's in the LAMMPS distribution"_start_1 :ulb,b
  2.2 "Making LAMMPS"_start_2 :b
  2.3 "Making LAMMPS with optional packages"_start_3 :b
  2.4 "Building LAMMPS via the Make.py script"_start_4 :b
  2.5 "Building LAMMPS as a library"_start_5 :b
  2.6 "Running LAMMPS"_start_6 :b
  2.7 "Command-line options"_start_7 :b
  2.8 "Screen output"_start_8 :b
  2.9 "Tips for users of previous versions"_start_9 :ule,b
"Commands"_Section_commands.html :l
  3.1 "LAMMPS input script"_cmd_1 :ulb,b
  3.2 "Parsing rules"_cmd_2 :b
  3.3 "Input script structure"_cmd_3 :b
  3.4 "Commands listed by category"_cmd_4 :b
  3.5 "Commands listed alphabetically"_cmd_5 :ule,b
"Packages"_Section_packages.html :l
  4.1 "Standard packages"_pkg_1 :ulb,b
  4.2 "User packages"_pkg_2 :ule,b
"Accelerating LAMMPS performance"_Section_accelerate.html :l
  5.1 "Measuring performance"_acc_1 :ulb,b
  5.2 "General strategies"_acc_2 :b
  5.3 "Packages with optimized styles"_acc_3 :b
  5.4 "OPT package"_acc_4 :b
  5.5 "USER-OMP package"_acc_5 :b
  5.6 "GPU package"_acc_6 :b
  5.7 "USER-CUDA package"_acc_7 :b
  5.8 "Comparison of GPU and USER-CUDA packages"_acc_8 :ule,b
"How-to discussions"_Section_howto.html :l
  6.1 "Restarting a simulation"_howto_1 :ulb,b
  6.2 "2d simulations"_howto_2 :b
  6.3 "CHARMM and AMBER force fields"_howto_3 :b
  6.4 "Running multiple simulations from one input script"_howto_4 :b
  6.5 "Multi-replica simulations"_howto_5 :b
  6.6 "Granular models"_howto_6 :b
  6.7 "TIP3P water model"_howto_7 :b
  6.8 "TIP4P water model"_howto_8 :b
  6.9 "SPC water model"_howto_9 :b
  6.10 "Coupling LAMMPS to other codes"_howto_10 :b
  6.11 "Visualizing LAMMPS snapshots"_howto_11 :b
  6.12 "Triclinic (non-orthogonal) simulation boxes"_howto_12 :b
  6.13 "NEMD simulations"_howto_13 :b
  6.14 "Finite-size spherical and aspherical particles"_howto_14 :b
  6.15 "Output from LAMMPS (thermo, dumps, computes, fixes, variables)"_howto_15 :b
  6.16 "Thermostatting, barostatting, and compute temperature"_howto_16 :b
  6.17 "Walls"_howto_17 :b
  6.18 "Elastic constants"_howto_18 :b
  6.19 "Library interface to LAMMPS"_howto_19 :b
  6.20 "Calculating thermal conductivity"_howto_20 :b
  6.21 "Calculating viscosity"_howto_21 :ule,b
"Example problems"_Section_example.html :l
"Performance & scalability"_Section_perf.html :l
"Additional tools"_Section_tools.html :l
"Modifying & extending LAMMPS"_Section_modify.html :l
  10.1 "Atom styles"_mod_1 :ulb,b
  10.2 "Bond, angle, dihedral, improper potentials"_mod_2 :b
  10.3 "Compute styles"_mod_3 :b
  10.4 "Dump styles"_mod_4 :b
  10.5 "Dump custom output options"_mod_5 :b
  10.6 "Fix styles"_mod_6 :b
  10.7 "Input script commands"_mod_7 :b
  10.8 "Kspace computations"_mod_8 :b
  10.9 "Minimization styles"_mod_9 :b
  10.10 "Pairwise potentials"_mod_10 :b
  10.11 "Region styles"_mod_11 :b
  10.12 "Body styles"_mod_12 :b
  10.13 "Thermodynamic output options"_mod_13 :b
  10.14 "Variable options"_mod_14 :b
  10.15 "Submitting new features for inclusion in LAMMPS"_mod_15 :ule,b
"Python interface"_Section_python.html :l
  11.1 "Building LAMMPS as a shared library"_py_1 :ulb,b
  11.2 "Installing the Python wrapper into Python"_py_2 :b
  11.3 "Extending Python with MPI to run in parallel"_py_3 :b
  11.4 "Testing the Python-LAMMPS interface"_py_4 :b
  11.5 "Using LAMMPS from Python"_py_5 :b
  11.6 "Example Python scripts that use LAMMPS"_py_6 :ule,b
"Errors"_Section_errors.html :l
  12.1 "Common problems"_err_1 :ulb,b
  12.2 "Reporting bugs"_err_2 :b
  12.3 "Error & warning messages"_err_3 :ule,b
"Future and history"_Section_history.html :l
  13.1 "Coming attractions"_hist_1 :ulb,b
  13.2 "Past versions"_hist_2 :ule,b
:ole

:link(intro_1,Section_intro.html#intro_1)
:link(intro_2,Section_intro.html#intro_2)
:link(intro_3,Section_intro.html#intro_3)
:link(intro_4,Section_intro.html#intro_4)
:link(intro_5,Section_intro.html#intro_5)

:link(start_1,Section_start.html#start_1)
:link(start_2,Section_start.html#start_2)
:link(start_3,Section_start.html#start_3)
:link(start_4,Section_start.html#start_4)
:link(start_5,Section_start.html#start_5)
:link(start_6,Section_start.html#start_6)
:link(start_7,Section_start.html#start_7)
:link(start_8,Section_start.html#start_8)
:link(start_9,Section_start.html#start_9)

:link(cmd_1,Section_commands.html#cmd_1)
:link(cmd_2,Section_commands.html#cmd_2)
:link(cmd_3,Section_commands.html#cmd_3)
:link(cmd_4,Section_commands.html#cmd_4)
:link(cmd_5,Section_commands.html#cmd_5)

:link(pkg_1,Section_packages.html#pkg_1)
:link(pkg_2,Section_packages.html#pkg_2)

:link(acc_1,Section_accelerate.html#acc_1)
:link(acc_2,Section_accelerate.html#acc_2)
:link(acc_3,Section_accelerate.html#acc_3)
:link(acc_4,Section_accelerate.html#acc_4)
:link(acc_5,Section_accelerate.html#acc_5)
:link(acc_6,Section_accelerate.html#acc_6)
:link(acc_7,Section_accelerate.html#acc_7)
:link(acc_8,Section_accelerate.html#acc_8)

:link(howto_1,Section_howto.html#howto_1)
:link(howto_2,Section_howto.html#howto_2)
:link(howto_3,Section_howto.html#howto_3)
:link(howto_4,Section_howto.html#howto_4)
:link(howto_5,Section_howto.html#howto_5)
:link(howto_6,Section_howto.html#howto_6)
:link(howto_7,Section_howto.html#howto_7)
:link(howto_8,Section_howto.html#howto_8)
:link(howto_9,Section_howto.html#howto_9)
:link(howto_10,Section_howto.html#howto_10)
:link(howto_11,Section_howto.html#howto_11)
:link(howto_12,Section_howto.html#howto_12)
:link(howto_13,Section_howto.html#howto_13)
:link(howto_14,Section_howto.html#howto_14)
:link(howto_15,Section_howto.html#howto_15)
:link(howto_16,Section_howto.html#howto_16)
:link(howto_17,Section_howto.html#howto_17)
:link(howto_18,Section_howto.html#howto_18)
:link(howto_19,Section_howto.html#howto_19)
:link(howto_20,Section_howto.html#howto_20)
:link(howto_21,Section_howto.html#howto_21)

:link(mod_1,Section_modify.html#mod_1)
:link(mod_2,Section_modify.html#mod_2)
:link(mod_3,Section_modify.html#mod_3)
:link(mod_4,Section_modify.html#mod_4)
:link(mod_5,Section_modify.html#mod_5)
:link(mod_6,Section_modify.html#mod_6)
:link(mod_7,Section_modify.html#mod_7)
:link(mod_8,Section_modify.html#mod_8)
:link(mod_9,Section_modify.html#mod_9)
:link(mod_10,Section_modify.html#mod_10)
:link(mod_11,Section_modify.html#mod_11)
:link(mod_12,Section_modify.html#mod_12)
:link(mod_13,Section_modify.html#mod_13)
:link(mod_14,Section_modify.html#mod_14)
:link(mod_15,Section_modify.html#mod_15)

:link(py_1,Section_python.html#py_1)
:link(py_2,Section_python.html#py_2)
:link(py_3,Section_python.html#py_3)
:link(py_4,Section_python.html#py_4)
:link(py_5,Section_python.html#py_5)
:link(py_6,Section_python.html#py_6)

:link(err_1,Section_errors.html#err_1)
:link(err_2,Section_errors.html#err_2)
:link(err_3,Section_errors.html#err_3)

:link(hist_1,Section_history.html#hist_1)
:link(hist_2,Section_history.html#hist_2)

</BODY><|MERGE_RESOLUTION|>--- conflicted
+++ resolved
@@ -17,13 +17,8 @@
 
 <H1></H1>
 
-<<<<<<< HEAD
 LAMMPS-ICMS Documentation :c,h3
-23 Sep 2013 version :c,h4
-=======
-LAMMPS Documentation :c,h3
 30 Sep 2013 version :c,h4
->>>>>>> 51191ebd
 
 Version info: :h4
 
