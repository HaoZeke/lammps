 "LAMMPS WWW Site"_lws - "LAMMPS Documentation"_ld - "LAMMPS Commands"_lc :c

:link(lws,http://lammps.sandia.gov)
:link(ld,Manual.html)
:link(lc,Section_commands.html#comm)

:line
   
write_dump command :h3

[Syntax:]

write_dump group-ID style file dump-args modify dump_modify-args :pre

group-ID = ID of the group of atoms to be dumped :ulb,l
style = any of the supported "dump styles"_dump.html :l
file = name of file to write dump info to :l
dump-args = any additional args needed for a particular "dump style"_dump.html :l
modify = all args after this keyword are passed to "dump_modify"_dump_modify.html (optional) :l
dump-modify-args = args for "dump_modify"_dump_modify.html (optional) :l,ule

[Examples:]

write_dump all atom dump.atom
write_dump subgroup atom dump.run.bin
write_dump all custom dump.myforce.* id type x y vx fx
write_dump flow custom dump.%.myforce id type c_myF\[3\] v_ke modify sort id
write_dump all xyz system.xyz modify sort id elements O H 
write_dump all image snap*.jpg type type size 960 960 modify backcolor white
write_dump all image snap*.jpg element element &
   bond atom 0.3 shiny 0.1 ssao yes 6345 0.2 size 1600 1600  &
   modify backcolor white element C C O H N C C C O H H S O H :pre

[Description:]

Dump a single snapshot of atom quantities to one or more files for the
<<<<<<< HEAD
current state of the system.  This is a one-time immediate operation, in
contrast to the "dump"_dump.html command which will will set up a dump
style to write out snapshots periodically during running a simulation.
=======
current state of the system.  This is a one-time immediate operation,
in contrast to the "dump"_dump.html command which will will set up a
dump style to write out snapshots periodically during a running
simulation.
>>>>>>> 661c056c

The syntax for this command is mostly identical to that of the
"dump"_dump.html and "dump_modify"_dump_modify.html commands as if
they were concatenated together, with the following exceptions: There
<<<<<<< HEAD
is no need for a dump ID or dump frequency and the keyword {modify}
is added. The latter is so that the full range of 
"dump_modify"_dump_modify.html options can be specified for the single
snapshot, just as they can be for multiple snapshots.  The {modify} 
keywords separates the arguments that would normally be passed to the
{dump} command from those that would be given the {dump_modify}. Both
=======
is no need for a dump ID or dump frequency and the keyword {modify} is
added.  The latter is so that the full range of
"dump_modify"_dump_modify.html options can be specified for the single
snapshot, just as they can be for multiple snapshots.  The {modify}
keyword separates the arguments that would normally be passed to the
{dump} command from those that would be given the {dump_modify}.  Both
>>>>>>> 661c056c
support optional arguments and thus LAMMPS needs to be able to cleanly
separate the two sets of args.

Note that if the specified filename uses the wildcard characters
"*" or "%", as supported by the "dump"_dump.html commmand, they will
operate in the same fashion to create the new filename(s).

:line

[Restrictions:]

All restrictions for the "dump"_dump.html and
"dump_modify"_dump_modify.html commands apply to this command as well.
For the "dump image"_dump_image.html dump style, this means the
filename is required to contain a '*' character, which will be
replaced by the current timestep.

Since dumps are normally written during a "run"_run.html or "energy
minimization"_minimize.html, the simulation has to be ready to run
before this command can be used.  Similarly, if the dump requires
information from a compute, fix, or variable, the information needs to
have been calculated for the current timestep (e.g. by a prior run),
else LAMMPS will generate an error message.

For example, it is not possible to dump per-atom energy with this
command before a run has been performed, since no energies and forces
have yet been calculated.  See the "variable"_variable.html doc page
sectinn on Variable Accuracy for more information on this topic.

[Related commands:]

"dump"_dump.html, "dump image"_dump_image.html, "dump_modify"_dump_modify.html

[Default:]

The defaults are listed on the doc pages for the "dump"_dump.html and
"dump image"_dump_image.html and "dump_modify"_dump_modify.html
commands.<|MERGE_RESOLUTION|>--- conflicted
+++ resolved
@@ -34,35 +34,20 @@
 [Description:]
 
 Dump a single snapshot of atom quantities to one or more files for the
-<<<<<<< HEAD
-current state of the system.  This is a one-time immediate operation, in
-contrast to the "dump"_dump.html command which will will set up a dump
-style to write out snapshots periodically during running a simulation.
-=======
 current state of the system.  This is a one-time immediate operation,
 in contrast to the "dump"_dump.html command which will will set up a
 dump style to write out snapshots periodically during a running
 simulation.
->>>>>>> 661c056c
 
 The syntax for this command is mostly identical to that of the
 "dump"_dump.html and "dump_modify"_dump_modify.html commands as if
 they were concatenated together, with the following exceptions: There
-<<<<<<< HEAD
-is no need for a dump ID or dump frequency and the keyword {modify}
-is added. The latter is so that the full range of 
-"dump_modify"_dump_modify.html options can be specified for the single
-snapshot, just as they can be for multiple snapshots.  The {modify} 
-keywords separates the arguments that would normally be passed to the
-{dump} command from those that would be given the {dump_modify}. Both
-=======
 is no need for a dump ID or dump frequency and the keyword {modify} is
 added.  The latter is so that the full range of
 "dump_modify"_dump_modify.html options can be specified for the single
 snapshot, just as they can be for multiple snapshots.  The {modify}
 keyword separates the arguments that would normally be passed to the
 {dump} command from those that would be given the {dump_modify}.  Both
->>>>>>> 661c056c
 support optional arguments and thus LAMMPS needs to be able to cleanly
 separate the two sets of args.
 
