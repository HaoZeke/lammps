/* ----------------------------------------------------------------------
   LAMMPS - Large-scale Atomic/Molecular Massively Parallel Simulator
   http://lammps.sandia.gov, Sandia National Laboratories
   Steve Plimpton, sjplimp@sandia.gov

   Copyright (2003) Sandia Corporation.  Under the terms of Contract
   DE-AC04-94AL85000 with Sandia Corporation, the U.S. Government retains
   certain rights in this software.  This software is distributed under 
   the GNU General Public License.

   See the README file in the top-level LAMMPS directory.
------------------------------------------------------------------------- */
 
/* ----------------------------------------------------------------------
   Contributing authors: Mike Brown (ORNL), brownw@ornl.gov
------------------------------------------------------------------------- */

#include <iostream>
#include <cassert>
#include <math.h>

#include "lj_cut_gpu_memory.h"

using namespace std;

static LJL_GPU_Memory<PRECISION,ACC_PRECISION> LJLMF;

// ---------------------------------------------------------------------------
// Allocate memory on host and device and copy constants to device
// ---------------------------------------------------------------------------
bool ljl_gpu_init(const int ntypes, double **cutsq,
                  double **host_lj1, double **host_lj2, double **host_lj3, 
                  double **host_lj4, double **offset, double *special_lj,
                  const int inum, const int nall, const int max_nbors, 
                  const int maxspecial, const double cell_size, int &gpu_mode,
                  FILE *screen) {
  LJLMF.clear();
  gpu_mode=LJLMF.device->gpu_mode();
  double gpu_split=LJLMF.device->particle_split();
  int first_gpu=LJLMF.device->first_device();
  int last_gpu=LJLMF.device->last_device();
  MPI_Comm world=LJLMF.device->world();
  int world_me=LJLMF.device->world_me();
  int gpu_rank=LJLMF.device->gpu_rank();
  int procs_per_gpu=LJLMF.device->procs_per_gpu();

  LJLMF.device->init_message(screen,"lj/cut",first_gpu,last_gpu);

  bool message=false;
  if (LJLMF.device->replica_me()==0 && screen)
    message=true;

  if (message) {
    fprintf(screen,"Initializing GPU and compiling on process 0...");
    fflush(screen);
  }

  if (world_me==0) {
    bool init_ok=LJLMF.init(ntypes, cutsq, host_lj1, host_lj2, host_lj3, 
                            host_lj4, offset, special_lj, inum, nall, 300,
                            maxspecial, cell_size, gpu_split, screen);
    if (!init_ok)
      return false;
  }

<<<<<<< HEAD
  MPI_Barrier(world);
=======
  LJLMF.device->world_barrier();
>>>>>>> a499b284
  if (message)
    fprintf(screen,"Done.\n");

  for (int i=0; i<procs_per_gpu; i++) {
    if (message) {
      if (last_gpu-first_gpu==0)
        fprintf(screen,"Initializing GPU %d on core %d...",first_gpu,i);
      else
        fprintf(screen,"Initializing GPUs %d-%d on core %d...",first_gpu,
                last_gpu,i);
      fflush(screen);
    }
    if (gpu_rank==i && world_me!=0) {
      bool init_ok=LJLMF.init(ntypes, cutsq, host_lj1, host_lj2, host_lj3, 
                              host_lj4, offset, special_lj, inum, nall, 300,
                              maxspecial, cell_size, gpu_split,
			      screen);
      if (!init_ok)
        return false;
    }
    LJLMF.device->gpu_barrier();
    if (message) 
      fprintf(screen,"Done.\n");
  }
  if (message)
    fprintf(screen,"\n");
  return true;
}

void ljl_gpu_clear() {
  LJLMF.clear();
}

int * ljl_gpu_compute_n(const int timestep, const int ago, const int inum_full,
                        const int nall, double **host_x, int *host_type,
                        double *boxlo, double *boxhi, int *tag, int **nspecial,
                        int **special, const bool eflag, const bool vflag,
                        const bool eatom, const bool vatom, int &host_start,
                        const double cpu_time, bool &success) {
  return LJLMF.compute(timestep, ago, inum_full, nall, host_x, host_type, boxlo,
                       boxhi, tag, nspecial, special, eflag, vflag, eatom,
                       vatom, host_start, cpu_time, success);
}  
			
void ljl_gpu_compute(const int timestep, const int ago, const int inum_full,
	 	     const int nall, double **host_x, int *host_type,
                     int *ilist, int *numj, int **firstneigh,
		     const bool eflag, const bool vflag, const bool eatom,
                     const bool vatom, int &host_start, const double cpu_time,
                     bool &success) {
  LJLMF.compute(timestep,ago,inum_full,nall,host_x,host_type,ilist,numj,
                firstneigh,eflag,vflag,eatom,vatom,host_start,cpu_time,success);
}

double ljl_gpu_bytes() {
  return LJLMF.host_memory_usage();
}

<|MERGE_RESOLUTION|>--- conflicted
+++ resolved
@@ -39,7 +39,6 @@
   double gpu_split=LJLMF.device->particle_split();
   int first_gpu=LJLMF.device->first_device();
   int last_gpu=LJLMF.device->last_device();
-  MPI_Comm world=LJLMF.device->world();
   int world_me=LJLMF.device->world_me();
   int gpu_rank=LJLMF.device->gpu_rank();
   int procs_per_gpu=LJLMF.device->procs_per_gpu();
@@ -63,11 +62,7 @@
       return false;
   }
 
-<<<<<<< HEAD
-  MPI_Barrier(world);
-=======
   LJLMF.device->world_barrier();
->>>>>>> a499b284
   if (message)
     fprintf(screen,"Done.\n");
 
