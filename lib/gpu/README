--- conflicted
+++ resolved
@@ -1,4 +1,3 @@
-<<<<<<< HEAD
                   --------------------------------
                      LAMMPS ACCELERATOR LIBRARY
                   --------------------------------
@@ -10,8 +9,8 @@
                         Inderaj Bains (NVIDIA)
 
 
+-------------------------------------------------------------------
 
-=======
 This directory has source files to build a library that LAMMPS
 links against when using the GPU package.
 
@@ -34,15 +33,8 @@
 You must insure these settings are correct for your system, else
 the LAMMPS build will likely fail.
 
--------------------------------------------------------------------------
+-------------------------------------------------------------------
 
-Contributing authors: Mike Brown (ORNL), brownw@ornl.gov
-                      Peng Wang (Nvidia), penwang@nvidia.com
-                      Inderaj Bains (NVIDIA), ibains@nvidia.com
-                      Paul Crozier (SNL), pscrozi@sandia.gov
-
--------------------------------------------------------------------------
->>>>>>> 5df6dd7b
 
                           GENERAL NOTES
                   --------------------------------
@@ -140,14 +132,9 @@
 NOTE: The cg/cmm/gpu and cg/cmm/coul/long/gpu pair styles will only be
       installed if the USER-CG-CMM package has been installed.
 
-<<<<<<< HEAD
 NOTE: The lj/cut/coul/long/gpu, cg/cmm/coul/long/gpu, coul/long/gpu, 
-      pppm/gpu/single, and pppm/gpu/double styles will only be installed if 
-      the KSPACE package has been installed.
-=======
-NOTE: The lj/cut/coul/long/gpu, cg/cmm/coul/long/gpu, and pppm/gpu styles
-      will only be installed if the KSPACE package has been installed.
->>>>>>> 5df6dd7b
+      and pppm/gpu styles will only be installed if the KSPACE package 
+      has been installed.
 
 NOTE: The lj/charmm/coul/long will only be installed if the MOLECULE package
       has been installed.
