/* ----------------------------------------------------------------------
   LAMMPS - Large-scale Atomic/Molecular Massively Parallel Simulator
   http://lammps.sandia.gov, Sandia National Laboratories
   Steve Plimpton, sjplimp@sandia.gov

   Copyright (2003) Sandia Corporation.  Under the terms of Contract
   DE-AC04-94AL85000 with Sandia Corporation, the U.S. Government retains
   certain rights in this software.  This software is distributed under
   the GNU General Public License.

   See the README file in the top-level LAMMPS directory.
------------------------------------------------------------------------- */

/* ----------------------------------------------------------------------
   Contributing author: Axel Kohlmeyer (Temple U)
------------------------------------------------------------------------- */

#include "pppm_disp_tip4p_omp.h"
#include "atom.h"
#include "comm.h"
#include "domain.h"
#include "error.h"
#include "fix_omp.h"
#include "force.h"
#include "memory.h"
#include "math_const.h"
#include "math_special.h"

#include <string.h>
#include <math.h>

#include "suffix.h"
using namespace LAMMPS_NS;
using namespace MathConst;
using namespace MathSpecial;

#ifdef FFT_SINGLE
#define ZEROF 0.0f
#else
#define ZEROF 0.0
#endif

#define OFFSET 16384

/* ---------------------------------------------------------------------- */

PPPMDispTIP4POMP::PPPMDispTIP4POMP(LAMMPS *lmp, int narg, char **arg) :
  PPPMDispTIP4P(lmp, narg, arg), ThrOMP(lmp, THR_KSPACE)
{
  triclinic_support = 0;
  tip4pflag = 1;
  suffix_flag |= Suffix::OMP;
}

/* ----------------------------------------------------------------------
   allocate memory that depends on # of K-vectors and order
------------------------------------------------------------------------- */

void PPPMDispTIP4POMP::allocate()
{
  PPPMDispTIP4P::allocate();

#if defined(_OPENMP)
#pragma omp parallel default(none)
#endif
  {
#if defined(_OPENMP)
    const int tid = omp_get_thread_num();
#else
    const int tid = 0;
#endif

    if (function[0]) {
      ThrData *thr = fix->get_thr(tid);
      thr->init_pppm(order,memory);
    }
    if (function[1] + function[2]) {
      ThrData * thr = fix->get_thr(tid);
      thr->init_pppm_disp(order_6,memory);
    }
  }
}

/* ----------------------------------------------------------------------
   free memory that depends on # of K-vectors and order
------------------------------------------------------------------------- */

void PPPMDispTIP4POMP::deallocate()
{
  PPPMDispTIP4P::deallocate();

#if defined(_OPENMP)
#pragma omp parallel default(none)
#endif
  {
#if defined(_OPENMP)
    const int tid = omp_get_thread_num();
#else
    const int tid = 0;
#endif
    if (function[0]) {
      ThrData * thr = fix->get_thr(tid);
      thr->init_pppm(-order,memory);
    }
    if (function[1] + function[2]) {
      ThrData * thr = fix->get_thr(tid);
      thr->init_pppm_disp(-order_6,memory);
    }
  }
}


/* ----------------------------------------------------------------------
   Compute the modified (hockney-eastwood) coulomb green function
------------------------------------------------------------------------- */

void PPPMDispTIP4POMP::compute_gf()
{
#if defined(_OPENMP)
#pragma omp parallel default(none)
#endif
  {

    double *prd;
    if (triclinic == 0) prd = domain->prd;
    else prd = domain->prd_lamda;

    double xprd = prd[0];
    double yprd = prd[1];
    double zprd = prd[2];
    double zprd_slab = zprd*slab_volfactor;

    double unitkx = (2.0*MY_PI/xprd);
    double unitky = (2.0*MY_PI/yprd);
    double unitkz = (2.0*MY_PI/zprd_slab);

    int tid,nn,nnfrom,nnto,k,l,m;
    int kper,lper,mper;
    double snx,sny,snz,snx2,sny2,snz2;
    double sqk;
    double argx,argy,argz,wx,wy,wz,sx,sy,sz,qx,qy,qz;
    double numerator,denominator;

    const int nnx = nxhi_fft-nxlo_fft+1;
    const int nny = nyhi_fft-nylo_fft+1;

    loop_setup_thr(nnfrom, nnto, tid, nfft, comm->nthreads);

    for (m = nzlo_fft; m <= nzhi_fft; m++) {
      mper = m - nz_pppm*(2*m/nz_pppm);
      qz = unitkz*mper;
      snz = sin(0.5*qz*zprd_slab/nz_pppm);
      snz2 = snz*snz;
      sz = exp(-0.25*pow(qz/g_ewald,2.0));
      wz = 1.0;
      argz = 0.5*qz*zprd_slab/nz_pppm;
      if (argz != 0.0) wz = pow(sin(argz)/argz,order);
      wz *= wz;

      for (l = nylo_fft; l <= nyhi_fft; l++) {
        lper = l - ny_pppm*(2*l/ny_pppm);
        qy = unitky*lper;
        sny = sin(0.5*qy*yprd/ny_pppm);
        sny2 = sny*sny;
        sy = exp(-0.25*pow(qy/g_ewald,2.0));
        wy = 1.0;
        argy = 0.5*qy*yprd/ny_pppm;
        if (argy != 0.0) wy = pow(sin(argy)/argy,order);
        wy *= wy;

        for (k = nxlo_fft; k <= nxhi_fft; k++) {

          /* only compute the part designated to this thread */
          nn = k-nxlo_fft + nnx*(l-nylo_fft + nny*(m-nzlo_fft));
          if ((nn < nnfrom) || (nn >=nnto)) continue;

          kper = k - nx_pppm*(2*k/nx_pppm);
          qx = unitkx*kper;
          snx = sin(0.5*qx*xprd/nx_pppm);
          snx2 = snx*snx;
          sx = exp(-0.25*pow(qx/g_ewald,2.0));
          wx = 1.0;
          argx = 0.5*qx*xprd/nx_pppm;
          if (argx != 0.0) wx = pow(sin(argx)/argx,order);
          wx *= wx;

          sqk = pow(qx,2.0) + pow(qy,2.0) + pow(qz,2.0);

          if (sqk != 0.0) {
            numerator = 4.0*MY_PI/sqk;
            denominator = gf_denom(snx2,sny2,snz2, gf_b, order);
            greensfn[nn] = numerator*sx*sy*sz*wx*wy*wz/denominator;
          } else greensfn[nn] = 0.0;
        }
      }
    }
  }
}

/* ----------------------------------------------------------------------
   Compyute the modified (hockney-eastwood) dispersion green function
------------------------------------------------------------------------- */

void PPPMDispTIP4POMP::compute_gf_6()
{
#if defined(_OPENMP)
#pragma omp parallel default(none)
#endif
  {
    double *prd;
    int k,l,m,nn;

    // volume-dependent factors
    // adjust z dimension for 2d slab PPPM
    // z dimension for 3d PPPM is zprd since slab_volfactor = 1.0

    if (triclinic == 0) prd = domain->prd;
    else prd = domain->prd_lamda;

    double xprd = prd[0];
    double yprd = prd[1];
    double zprd = prd[2];
    double zprd_slab = zprd*slab_volfactor;

    double unitkx = (2.0*MY_PI/xprd);
    double unitky = (2.0*MY_PI/yprd);
    double unitkz = (2.0*MY_PI/zprd_slab);

    int kper,lper,mper;
    double sqk;
    double snx,sny,snz,snx2,sny2,snz2;
    double argx,argy,argz,wx,wy,wz,sx,sy,sz;
    double qx,qy,qz;
    double rtsqk, term;
    double numerator,denominator;
    double inv2ew = 2*g_ewald_6;
    inv2ew = 1/inv2ew;
    double rtpi = sqrt(MY_PI);
    int nnfrom, nnto, tid;

    numerator = -MY_PI*rtpi*g_ewald_6*g_ewald_6*g_ewald_6/(3.0);

    const int nnx = nxhi_fft_6-nxlo_fft_6+1;
    const int nny = nyhi_fft_6-nylo_fft_6+1;

    loop_setup_thr(nnfrom, nnto, tid, nfft_6, comm->nthreads);

    for (m = nzlo_fft_6; m <= nzhi_fft_6; m++) {
      mper = m - nz_pppm_6*(2*m/nz_pppm_6);
      qz = unitkz*mper;
      snz = sin(0.5*unitkz*mper*zprd_slab/nz_pppm_6);
      snz2 = snz*snz;
      sz = exp(-qz*qz*inv2ew*inv2ew);
      wz = 1.0;
      argz = 0.5*qz*zprd_slab/nz_pppm_6;
      if (argz != 0.0) wz = pow(sin(argz)/argz,order_6);
      wz *= wz;

      for (l = nylo_fft_6; l <= nyhi_fft_6; l++) {
        lper = l - ny_pppm_6*(2*l/ny_pppm_6);
        qy = unitky*lper;
        sny = sin(0.5*unitky*lper*yprd/ny_pppm_6);
        sny2 = sny*sny;
        sy = exp(-qy*qy*inv2ew*inv2ew);
        wy = 1.0;
        argy = 0.5*qy*yprd/ny_pppm_6;
        if (argy != 0.0) wy = pow(sin(argy)/argy,order_6);
        wy *= wy;

        for (k = nxlo_fft_6; k <= nxhi_fft_6; k++) {

          /* only compute the part designated to this thread */
          nn = k-nxlo_fft_6 + nnx*(l-nylo_fft_6 + nny*(m-nzlo_fft_6));
          if ((nn < nnfrom) || (nn >=nnto)) continue;

	  kper = k - nx_pppm_6*(2*k/nx_pppm_6);
          qx = unitkx*kper;
	  snx = sin(0.5*unitkx*kper*xprd/nx_pppm_6);
	  snx2 = snx*snx;
          sx = exp(-qx*qx*inv2ew*inv2ew);
	  wx = 1.0;
	  argx = 0.5*qx*xprd/nx_pppm_6;
	  if (argx != 0.0) wx = pow(sin(argx)/argx,order_6);
          wx *= wx;

	  sqk = pow(qx,2.0) + pow(qy,2.0) + pow(qz,2.0);

	  denominator = gf_denom(snx2,sny2,snz2, gf_b_6, order_6);
	  rtsqk = sqrt(sqk);
          term = (1-2*sqk*inv2ew*inv2ew)*sx*sy*sz +
                  2*sqk*rtsqk*inv2ew*inv2ew*inv2ew*rtpi*erfc(rtsqk*inv2ew);
	  greensfn_6[nn] = numerator*term*wx*wy*wz/denominator;
        }
      }
    }
  }
}

/* ----------------------------------------------------------------------
   run the regular toplevel compute method from plain PPPM
   which will have individual methods replaced by our threaded
   versions and then call the obligatory force reduction.
------------------------------------------------------------------------- */

void PPPMDispTIP4POMP::compute(int eflag, int vflag)
{

  PPPMDispTIP4P::compute(eflag,vflag);

#if defined(_OPENMP)
#pragma omp parallel default(none) shared(eflag,vflag)
#endif
  {
#if defined(_OPENMP)
    const int tid = omp_get_thread_num();
#else
    const int tid = 0;
#endif
    ThrData *thr = fix->get_thr(tid);
    reduce_thr(this, eflag, vflag, thr);
  } // end of omp parallel region
}

/* ----------------------------------------------------------------------
   find center grid pt for each of my particles
   check that full stencil for the particle will fit in my 3d brick
   store central grid pt indices in part2grid array
------------------------------------------------------------------------- */

void PPPMDispTIP4POMP::particle_map_c(double dxinv, double dyinv,
                                      double dzinv, double sft,
                                      int ** part2grid, int nup,
                                      int nlw, int nxlo_o,
                                      int nylo_o, int nzlo_o,
                                      int nxhi_o, int nyhi_o,
                                      int nzhi_o)
{
  // no local atoms => nothing to do
  if (atom->nlocal == 0) return;

  const int * _noalias const type = atom->type;
  const dbl3_t * _noalias const x = (dbl3_t *) atom->x[0];
  int3_t * _noalias const p2g = (int3_t *) part2grid[0];
  const double boxlox = boxlo[0];
  const double boxloy = boxlo[1];
  const double boxloz = boxlo[2];
  const int nlocal = atom->nlocal;

  const double delxinv = dxinv;
  const double delyinv = dyinv;
  const double delzinv = dzinv;
  const double shift = sft;
  const int nupper = nup;
  const int nlower = nlw;
  const int nxlo_out = nxlo_o;
  const int nylo_out = nylo_o;
  const int nzlo_out = nzlo_o;
  const int nxhi_out = nxhi_o;
  const int nyhi_out = nyhi_o;
  const int nzhi_out = nzhi_o;

  if (!isfinite(boxlo[0]) || !isfinite(boxlo[1]) || !isfinite(boxlo[2]))
<<<<<<< HEAD
    error->one(FLERR,"Non-numeric box dimensions. Simulation unstable.");
=======
    error->one(FLERR,"Non-numeric box dimensions - simulation unstable");
>>>>>>> be1b3bd0

  int i, flag = 0;
#if defined(_OPENMP)
#pragma omp parallel for private(i) default(none) reduction(+:flag) schedule(static)
#endif
  for (i = 0; i < nlocal; i++) {
    dbl3_t xM;
    int iH1,iH2;

    if (type[i] == typeO) {
      find_M_thr(i,iH1,iH2,xM);
    } else {
      xM = x[i];
    }

    // (nx,ny,nz) = global coords of grid pt to "lower left" of charge
    // current particle coord can be outside global and local box
    // add/subtract OFFSET to avoid int(-0.75) = 0 when want it to be -1

    const int nx = static_cast<int> ((xM.x-boxlox)*delxinv+shift) - OFFSET;
    const int ny = static_cast<int> ((xM.y-boxloy)*delyinv+shift) - OFFSET;
    const int nz = static_cast<int> ((xM.z-boxloz)*delzinv+shift) - OFFSET;

    p2g[i].a = nx;
    p2g[i].b = ny;
    p2g[i].t = nz;

    // check that entire stencil around nx,ny,nz will fit in my 3d brick

    if (nx+nlower < nxlo_out || nx+nupper > nxhi_out ||
        ny+nlower < nylo_out || ny+nupper > nyhi_out ||
        nz+nlower < nzlo_out || nz+nupper > nzhi_out)
      flag++;
  }

  int flag_all;
  MPI_Allreduce(&flag,&flag_all,1,MPI_INT,MPI_SUM,world);
  if (flag_all) error->all(FLERR,"Out of range atoms - cannot compute PPPM");
}

/* ----------------------------------------------------------------------
   find center grid pt for each of my particles
   check that full stencil for the particle will fit in my 3d brick
   store central grid pt indices in part2grid array
------------------------------------------------------------------------- */

void PPPMDispTIP4POMP::particle_map(double dxinv, double dyinv,
                               double dzinv, double sft,
                               int ** part2grid, int nup,
                               int nlw, int nxlo_o,
                               int nylo_o, int nzlo_o,
                               int nxhi_o, int nyhi_o,
                               int nzhi_o)
{
  // no local atoms => nothing to do
  if (atom->nlocal == 0) return;

  const dbl3_t * _noalias const x = (dbl3_t *) atom->x[0];
  int3_t * _noalias const p2g = (int3_t *) part2grid[0];
  const double boxlox = boxlo[0];
  const double boxloy = boxlo[1];
  const double boxloz = boxlo[2];
  const int nlocal = atom->nlocal;

  const double delxinv = dxinv;
  const double delyinv = dyinv;
  const double delzinv = dzinv;
  const double shift = sft;
  const int nupper = nup;
  const int nlower = nlw;
  const int nxlo_out = nxlo_o;
  const int nylo_out = nylo_o;
  const int nzlo_out = nzlo_o;
  const int nxhi_out = nxhi_o;
  const int nyhi_out = nyhi_o;
  const int nzhi_out = nzhi_o;

  int i, flag = 0;
#if defined(_OPENMP)
#pragma omp parallel for private(i) default(none) reduction(+:flag) schedule(static)
#endif
  for (i = 0; i < nlocal; i++) {

    // (nx,ny,nz) = global coords of grid pt to "lower left" of charge
    // current particle coord can be outside global and local box
    // add/subtract OFFSET to avoid int(-0.75) = 0 when want it to be -1

    const int nx = static_cast<int> ((x[i].x-boxlox)*delxinv+shift) - OFFSET;
    const int ny = static_cast<int> ((x[i].y-boxloy)*delyinv+shift) - OFFSET;
    const int nz = static_cast<int> ((x[i].z-boxloz)*delzinv+shift) - OFFSET;

    p2g[i].a = nx;
    p2g[i].b = ny;
    p2g[i].t = nz;

    // check that entire stencil around nx,ny,nz will fit in my 3d brick

    if (nx+nlower < nxlo_out || nx+nupper > nxhi_out ||
        ny+nlower < nylo_out || ny+nupper > nyhi_out ||
        nz+nlower < nzlo_out || nz+nupper > nzhi_out)
      flag++;
  }

  int flag_all;
  MPI_Allreduce(&flag,&flag_all,1,MPI_INT,MPI_SUM,world);
  if (flag_all) error->all(FLERR,"Out of range atoms - cannot compute PPPM");
}

/* ----------------------------------------------------------------------
   create discretized "density" on section of global grid due to my particles
   density(x,y,z) = charge "density" at grid points of my 3d brick
   (nxlo:nxhi,nylo:nyhi,nzlo:nzhi) is extent of my brick (including ghosts)
   in global grid
------------------------------------------------------------------------- */

void PPPMDispTIP4POMP::make_rho_c()
{

  // clear 3d density array

  FFT_SCALAR * _noalias const d = &(density_brick[nzlo_out][nylo_out][nxlo_out]);
  memset(d,0,ngrid*sizeof(FFT_SCALAR));

  // no local atoms => nothing else to do

  const int nlocal = atom->nlocal;
  if (nlocal == 0) return;

  const int ix = nxhi_out - nxlo_out + 1;
  const int iy = nyhi_out - nylo_out + 1;

#if defined(_OPENMP)
#pragma omp parallel default(none)
#endif
  {
    const double * _noalias const q = atom->q;
    const dbl3_t * _noalias const x = (dbl3_t *) atom->x[0];
    const int3_t * _noalias const p2g = (int3_t *) part2grid[0];
    const int * _noalias const type = atom->type;
    dbl3_t xM;

    const double boxlox = boxlo[0];
    const double boxloy = boxlo[1];
    const double boxloz = boxlo[2];

    // determine range of grid points handled by this thread
    int i,jfrom,jto,tid,iH1,iH2;
    loop_setup_thr(jfrom,jto,tid,ngrid,comm->nthreads);

    // get per thread data
    ThrData *thr = fix->get_thr(tid);
    FFT_SCALAR * const * const r1d = static_cast<FFT_SCALAR **>(thr->get_rho1d());

    // loop over my charges, add their contribution to nearby grid points
    // (nx,ny,nz) = global coords of grid pt to "lower left" of charge
    // (dx,dy,dz) = distance to "lower left" grid pt

    // loop over all local atoms for all threads
    for (i = 0; i < nlocal; i++) {

      const int nx = p2g[i].a;
      const int ny = p2g[i].b;
      const int nz = p2g[i].t;

      // pre-screen whether this atom will ever come within
      // reach of the data segement this thread is updating.
      if ( ((nz+nlower-nzlo_out)*ix*iy >= jto)
           || ((nz+nupper-nzlo_out+1)*ix*iy < jfrom) ) continue;

      if (type[i] == typeO) {
        find_M_thr(i,iH1,iH2,xM);
      } else {
        xM = x[i];
      }
      const FFT_SCALAR dx = nx+shiftone - (xM.x-boxlox)*delxinv;
      const FFT_SCALAR dy = ny+shiftone - (xM.y-boxloy)*delyinv;
      const FFT_SCALAR dz = nz+shiftone - (xM.z-boxloz)*delzinv;

      compute_rho1d_thr(r1d,dx,dy,dz,order,rho_coeff);

      const FFT_SCALAR z0 = delvolinv * q[i];

      for (int n = nlower; n <= nupper; ++n) {
        const int jn = (nz+n-nzlo_out)*ix*iy;
        const FFT_SCALAR y0 = z0*r1d[2][n];

        for (int m = nlower; m <= nupper; ++m) {
          const int jm = jn+(ny+m-nylo_out)*ix;
          const FFT_SCALAR x0 = y0*r1d[1][m];

          for (int l = nlower; l <= nupper; ++l) {
            const int jl = jm+nx+l-nxlo_out;
            // make sure each thread only updates
            // "his" elements of the density grid
            if (jl >= jto) break;
            if (jl < jfrom) continue;

            d[jl] += x0*r1d[0][l];
          }
        }
      }
    }
  }
}


/* ----------------------------------------------------------------------
   same as above for dispersion interaction with geometric mixing rule
------------------------------------------------------------------------- */

void PPPMDispTIP4POMP::make_rho_g()
{

  // clear 3d density array

  FFT_SCALAR * _noalias const d = &(density_brick_g[nzlo_out_6][nylo_out_6][nxlo_out_6]);
  memset(d,0,ngrid_6*sizeof(FFT_SCALAR));

  // no local atoms => nothing else to do

  const int nlocal = atom->nlocal;
  if (nlocal == 0) return;

  const int ix = nxhi_out_6 - nxlo_out_6 + 1;
  const int iy = nyhi_out_6 - nylo_out_6 + 1;

#if defined(_OPENMP)
#pragma omp parallel default(none)
#endif
  {
    const dbl3_t * _noalias const x = (dbl3_t *) atom->x[0];
    const int3_t * _noalias const p2g = (int3_t *) part2grid_6[0];

    const double boxlox = boxlo[0];
    const double boxloy = boxlo[1];
    const double boxloz = boxlo[2];

    // determine range of grid points handled by this thread
    int i,jfrom,jto,tid;
    loop_setup_thr(jfrom,jto,tid,ngrid_6,comm->nthreads);

    // get per thread data
    ThrData *thr = fix->get_thr(tid);
    FFT_SCALAR * const * const r1d = static_cast<FFT_SCALAR **>(thr->get_rho1d_6());

    // loop over my charges, add their contribution to nearby grid points
    // (nx,ny,nz) = global coords of grid pt to "lower left" of charge
    // (dx,dy,dz) = distance to "lower left" grid pt

    // loop over all local atoms for all threads
    for (i = 0; i < nlocal; i++) {

      const int nx = p2g[i].a;
      const int ny = p2g[i].b;
      const int nz = p2g[i].t;

      // pre-screen whether this atom will ever come within
      // reach of the data segement this thread is updating.
      if ( ((nz+nlower_6-nzlo_out_6)*ix*iy >= jto)
           || ((nz+nupper_6-nzlo_out_6+1)*ix*iy < jfrom) ) continue;

      const FFT_SCALAR dx = nx+shiftone_6 - (x[i].x-boxlox)*delxinv_6;
      const FFT_SCALAR dy = ny+shiftone_6 - (x[i].y-boxloy)*delyinv_6;
      const FFT_SCALAR dz = nz+shiftone_6 - (x[i].z-boxloz)*delzinv_6;

      compute_rho1d_thr(r1d,dx,dy,dz,order_6,rho_coeff_6);

      const int type = atom->type[i];
      const double lj = B[type];
      const FFT_SCALAR z0 = delvolinv_6 * lj;

      for (int n = nlower_6; n <= nupper_6; ++n) {
        const int jn = (nz+n-nzlo_out_6)*ix*iy;
        const FFT_SCALAR y0 = z0*r1d[2][n];

        for (int m = nlower_6; m <= nupper_6; ++m) {
          const int jm = jn+(ny+m-nylo_out_6)*ix;
          const FFT_SCALAR x0 = y0*r1d[1][m];

          for (int l = nlower_6; l <= nupper_6; ++l) {
            const int jl = jm+nx+l-nxlo_out_6;
            // make sure each thread only updates
            // "his" elements of the density grid
            if (jl >= jto) break;
            if (jl < jfrom) continue;

            d[jl] += x0*r1d[0][l];
          }
        }
      }
    }
  }
}


/* ----------------------------------------------------------------------
   same as above for dispersion interaction with arithmetic mixing rule
------------------------------------------------------------------------- */

void PPPMDispTIP4POMP::make_rho_a()
{

  // clear 3d density array

  FFT_SCALAR * _noalias const d0 = &(density_brick_a0[nzlo_out_6][nylo_out_6][nxlo_out_6]);
  FFT_SCALAR * _noalias const d1 = &(density_brick_a1[nzlo_out_6][nylo_out_6][nxlo_out_6]);
  FFT_SCALAR * _noalias const d2 = &(density_brick_a2[nzlo_out_6][nylo_out_6][nxlo_out_6]);
  FFT_SCALAR * _noalias const d3 = &(density_brick_a3[nzlo_out_6][nylo_out_6][nxlo_out_6]);
  FFT_SCALAR * _noalias const d4 = &(density_brick_a4[nzlo_out_6][nylo_out_6][nxlo_out_6]);
  FFT_SCALAR * _noalias const d5 = &(density_brick_a5[nzlo_out_6][nylo_out_6][nxlo_out_6]);
  FFT_SCALAR * _noalias const d6 = &(density_brick_a6[nzlo_out_6][nylo_out_6][nxlo_out_6]);

  memset(d0,0,ngrid_6*sizeof(FFT_SCALAR));
  memset(d1,0,ngrid_6*sizeof(FFT_SCALAR));
  memset(d2,0,ngrid_6*sizeof(FFT_SCALAR));
  memset(d3,0,ngrid_6*sizeof(FFT_SCALAR));
  memset(d4,0,ngrid_6*sizeof(FFT_SCALAR));
  memset(d5,0,ngrid_6*sizeof(FFT_SCALAR));
  memset(d6,0,ngrid_6*sizeof(FFT_SCALAR));

  // no local atoms => nothing else to do

  const int nlocal = atom->nlocal;
  if (nlocal == 0) return;

  const int ix = nxhi_out_6 - nxlo_out_6 + 1;
  const int iy = nyhi_out_6 - nylo_out_6 + 1;

#if defined(_OPENMP)
#pragma omp parallel default(none)
#endif
  {
    const dbl3_t * _noalias const x = (dbl3_t *) atom->x[0];
    const int3_t * _noalias const p2g = (int3_t *) part2grid_6[0];

    const double boxlox = boxlo[0];
    const double boxloy = boxlo[1];
    const double boxloz = boxlo[2];

    // determine range of grid points handled by this thread
    int i,jfrom,jto,tid;
    loop_setup_thr(jfrom,jto,tid,ngrid_6,comm->nthreads);

    // get per thread data
    ThrData *thr = fix->get_thr(tid);
    FFT_SCALAR * const * const r1d = static_cast<FFT_SCALAR **>(thr->get_rho1d_6());

    // loop over my charges, add their contribution to nearby grid points
    // (nx,ny,nz) = global coords of grid pt to "lower left" of charge
    // (dx,dy,dz) = distance to "lower left" grid pt

    // loop over all local atoms for all threads
    for (i = 0; i < nlocal; i++) {

      const int nx = p2g[i].a;
      const int ny = p2g[i].b;
      const int nz = p2g[i].t;

      // pre-screen whether this atom will ever come within
      // reach of the data segement this thread is updating.
      if ( ((nz+nlower_6-nzlo_out_6)*ix*iy >= jto)
           || ((nz+nupper_6-nzlo_out_6+1)*ix*iy < jfrom) ) continue;

      const FFT_SCALAR dx = nx+shiftone_6 - (x[i].x-boxlox)*delxinv_6;
      const FFT_SCALAR dy = ny+shiftone_6 - (x[i].y-boxloy)*delyinv_6;
      const FFT_SCALAR dz = nz+shiftone_6 - (x[i].z-boxloz)*delzinv_6;

      compute_rho1d_thr(r1d,dx,dy,dz,order_6,rho_coeff_6);

      const int type = atom->type[i];
      const double lj0 = B[7*type];
      const double lj1 = B[7*type+1];
      const double lj2 = B[7*type+2];
      const double lj3 = B[7*type+3];
      const double lj4 = B[7*type+4];
      const double lj5 = B[7*type+5];
      const double lj6 = B[7*type+6];

      const FFT_SCALAR z0 = delvolinv_6;

      for (int n = nlower_6; n <= nupper_6; ++n) {
        const int jn = (nz+n-nzlo_out_6)*ix*iy;
        const FFT_SCALAR y0 = z0*r1d[2][n];

        for (int m = nlower_6; m <= nupper_6; ++m) {
          const int jm = jn+(ny+m-nylo_out_6)*ix;
          const FFT_SCALAR x0 = y0*r1d[1][m];

          for (int l = nlower_6; l <= nupper_6; ++l) {
            const int jl = jm+nx+l-nxlo_out_6;
            // make sure each thread only updates
            // "his" elements of the density grid
            if (jl >= jto) break;
            if (jl < jfrom) continue;

            const double w = x0*r1d[0][l];

            d0[jl] += w*lj0;
            d1[jl] += w*lj1;
            d2[jl] += w*lj2;
            d3[jl] += w*lj3;
            d4[jl] += w*lj4;
            d5[jl] += w*lj5;
            d6[jl] += w*lj6;
          }
        }
      }
    }
  }
}

/* ----------------------------------------------------------------------
   interpolate from grid to get electric field & force on my particles for ik
------------------------------------------------------------------------- */

void PPPMDispTIP4POMP::fieldforce_c_ik()
{
  const int nlocal = atom->nlocal;

  // no local atoms => nothing to do

  if (nlocal == 0) return;

  // loop over my charges, interpolate electric field from nearby grid points
  // (nx,ny,nz) = global coords of grid pt to "lower left" of charge
  // (dx,dy,dz) = distance to "lower left" grid pt
  // (mx,my,mz) = global coords of moving stencil pt
  // ek = 3 components of E-field on particle

  const dbl3_t * _noalias const x = (dbl3_t *) atom->x[0];
  const double * _noalias const q = atom->q;
  const int3_t * _noalias const p2g = (int3_t *) part2grid[0];
  const int * _noalias const type = atom->type;

  const double qqrd2e = force->qqrd2e;
  const double boxlox = boxlo[0];
  const double boxloy = boxlo[1];
  const double boxloz = boxlo[2];

#if defined(_OPENMP)
#pragma omp parallel default(none)
#endif
  {
    dbl3_t xM;
    FFT_SCALAR x0,y0,z0,ekx,eky,ekz;
    int i,ifrom,ito,tid,iH1,iH2,l,m,n,mx,my,mz;

    loop_setup_thr(ifrom,ito,tid,nlocal,comm->nthreads);

    // get per thread data
    ThrData *thr = fix->get_thr(tid);
    dbl3_t * _noalias const f = (dbl3_t *) thr->get_f()[0];
    FFT_SCALAR * const * const r1d = static_cast<FFT_SCALAR **>(thr->get_rho1d());

    for (i = ifrom; i < ito; ++i) {
      if (type[i] == typeO) {
        find_M_thr(i,iH1,iH2,xM);
      } else xM = x[i];

      const int nx = p2g[i].a;
      const int ny = p2g[i].b;
      const int nz = p2g[i].t;
      const FFT_SCALAR dx = nx+shiftone - (xM.x-boxlox)*delxinv;
      const FFT_SCALAR dy = ny+shiftone - (xM.y-boxloy)*delyinv;
      const FFT_SCALAR dz = nz+shiftone - (xM.z-boxloz)*delzinv;

      compute_rho1d_thr(r1d,dx,dy,dz, order, rho_coeff);

      ekx = eky = ekz = ZEROF;
      for (n = nlower; n <= nupper; n++) {
        mz = n+nz;
        z0 = r1d[2][n];
        for (m = nlower; m <= nupper; m++) {
          my = m+ny;
          y0 = z0*r1d[1][m];
          for (l = nlower; l <= nupper; l++) {
            mx = l+nx;
            x0 = y0*r1d[0][l];
            ekx -= x0*vdx_brick[mz][my][mx];
            eky -= x0*vdy_brick[mz][my][mx];
            ekz -= x0*vdz_brick[mz][my][mx];
          }
        }
      }

      // convert E-field to force

      const double qfactor = qqrd2e * scale * q[i];
      if (type[i] != typeO) {
        f[i].x += qfactor*ekx;
        f[i].y += qfactor*eky;
        if (slabflag != 2) f[i].z += qfactor*ekz;

      } else {
        const double fx = qfactor * ekx;
        const double fy = qfactor * eky;
        const double fz = qfactor * ekz;

        f[i].x += fx*(1 - alpha);
        f[i].y += fy*(1 - alpha);
        if (slabflag != 2) f[i].z += fz*(1 - alpha);

        f[iH1].x += 0.5*alpha*fx;
        f[iH1].y += 0.5*alpha*fy;
        if (slabflag != 2) f[iH1].z += 0.5*alpha*fz;

        f[iH2].x += 0.5*alpha*fx;
        f[iH2].y += 0.5*alpha*fy;
        if (slabflag != 2) f[iH2].z += 0.5*alpha*fz;
      }
    }
  } // end of parallel region
}

/* ----------------------------------------------------------------------
   interpolate from grid to get electric field & force on my particles for ad
------------------------------------------------------------------------- */

void PPPMDispTIP4POMP::fieldforce_c_ad()
{
  const int nlocal = atom->nlocal;

  // no local atoms => nothing to do

  if (nlocal == 0) return;

  const double *prd = (triclinic == 0) ? domain->prd : domain->prd_lamda;
  const double hx_inv = nx_pppm/prd[0];
  const double hy_inv = ny_pppm/prd[1];
  const double hz_inv = nz_pppm/prd[2];

  // loop over my charges, interpolate electric field from nearby grid points
  // (nx,ny,nz) = global coords of grid pt to "lower left" of charge
  // (dx,dy,dz) = distance to "lower left" grid pt
  // (mx,my,mz) = global coords of moving stencil pt
  // ek = 3 components of E-field on particle

  const dbl3_t * _noalias const x = (dbl3_t *) atom->x[0];
  const double * _noalias const q = atom->q;
  const int3_t * _noalias const p2g = (int3_t *) part2grid[0];
  const int * _noalias const type = atom->type;

  const double qqrd2e = force->qqrd2e;
  const double boxlox = boxlo[0];
  const double boxloy = boxlo[1];
  const double boxloz = boxlo[2];

#if defined(_OPENMP)
#pragma omp parallel default(none)
#endif
  {
    double s1,s2,s3,sf;
    dbl3_t xM;
    FFT_SCALAR ekx,eky,ekz;
    int i,ifrom,ito,tid,iH1,iH2,l,m,n,mx,my,mz;

    loop_setup_thr(ifrom,ito,tid,nlocal,comm->nthreads);

    // get per thread data
    ThrData *thr = fix->get_thr(tid);
    dbl3_t * _noalias const f = (dbl3_t *) thr->get_f()[0];
    FFT_SCALAR * const * const r1d = static_cast<FFT_SCALAR **>(thr->get_rho1d());
    FFT_SCALAR * const * const d1d = static_cast<FFT_SCALAR **>(thr->get_drho1d());

    for (i = ifrom; i < ito; ++i) {
      if (type[i] == typeO) {
        find_M_thr(i,iH1,iH2,xM);
      } else xM = x[i];

      const int nx = p2g[i].a;
      const int ny = p2g[i].b;
      const int nz = p2g[i].t;
      const FFT_SCALAR dx = nx+shiftone - (xM.x-boxlox)*delxinv;
      const FFT_SCALAR dy = ny+shiftone - (xM.y-boxloy)*delyinv;
      const FFT_SCALAR dz = nz+shiftone - (xM.z-boxloz)*delzinv;

      compute_rho1d_thr(r1d,dx,dy,dz,order,rho_coeff);
      compute_drho1d_thr(d1d,dx,dy,dz,order,drho_coeff);

      ekx = eky = ekz = ZEROF;
      for (n = nlower; n <= nupper; n++) {
        mz = n+nz;
        for (m = nlower; m <= nupper; m++) {
          my = m+ny;
          for (l = nlower; l <= nupper; l++) {
            mx = l+nx;
            ekx += d1d[0][l]*r1d[1][m]*r1d[2][n]*u_brick[mz][my][mx];
            eky += r1d[0][l]*d1d[1][m]*r1d[2][n]*u_brick[mz][my][mx];
            ekz += r1d[0][l]*r1d[1][m]*d1d[2][n]*u_brick[mz][my][mx];
          }
        }
      }
      ekx *= hx_inv;
      eky *= hy_inv;
      ekz *= hz_inv;

      // convert E-field to force and substract self forces

      const double qi = q[i];
      const double qfactor = qqrd2e * scale * qi;

      s1 = x[i].x*hx_inv;
      sf = sf_coeff[0]*sin(MY_2PI*s1);
      sf += sf_coeff[1]*sin(MY_4PI*s1);
      sf *= 2.0*qi;
      const double fx = qfactor*(ekx - sf);

      s2 = x[i].y*hy_inv;
      sf = sf_coeff[2]*sin(MY_2PI*s2);
      sf += sf_coeff[3]*sin(MY_4PI*s2);
      sf *= 2.0*qi;
      const double fy = qfactor*(eky - sf);

      s3 = x[i].z*hz_inv;
      sf = sf_coeff[4]*sin(MY_2PI*s3);
      sf += sf_coeff[5]*sin(MY_4PI*s3);
      sf *= 2.0*qi;
      const double fz = qfactor*(ekz - sf);

      if (type[i] != typeO) {
        f[i].x += fx;
        f[i].y += fy;
        if (slabflag != 2) f[i].z += fz;

      } else {
        f[i].x += fx*(1 - alpha);
        f[i].y += fy*(1 - alpha);
        if (slabflag != 2) f[i].z += fz*(1 - alpha);

        f[iH1].x += 0.5*alpha*fx;
        f[iH1].y += 0.5*alpha*fy;
        if (slabflag != 2) f[iH1].z += 0.5*alpha*fz;

        f[iH2].x += 0.5*alpha*fx;
        f[iH2].y += 0.5*alpha*fy;
        if (slabflag != 2) f[iH2].z += 0.5*alpha*fz;
      }
    }
  } // end of parallel region
}

/* ----------------------------------------------------------------------
   interpolate from grid to get dispersion field & force on my particles
   for ik scheme and geometric mixing rule
------------------------------------------------------------------------- */

void PPPMDispTIP4POMP::fieldforce_g_ik()
{
  const int nlocal = atom->nlocal;

  // no local atoms => nothing to do

  if (nlocal == 0) return;

  // loop over my charges, interpolate electric field from nearby grid points
  // (nx,ny,nz) = global coords of grid pt to "lower left" of charge
  // (dx,dy,dz) = distance to "lower left" grid pt
  // (mx,my,mz) = global coords of moving stencil pt
  // ek = 3 components of E-field on particle

  const double * const * const x = atom->x;

#if defined(_OPENMP)
#pragma omp parallel default(none)
#endif
  {
#if defined(_OPENMP)
    // each thread works on a fixed chunk of atoms.
    const int tid = omp_get_thread_num();
    const int inum = nlocal;
    const int idelta = 1 + inum/comm->nthreads;
    const int ifrom = tid*idelta;
    const int ito = ((ifrom + idelta) > inum) ? inum : ifrom + idelta;
#else
    const int ifrom = 0;
    const int ito = nlocal;
    const int tid = 0;
#endif
    ThrData *thr = fix->get_thr(tid);
    double * const * const f = thr->get_f();
    FFT_SCALAR * const * const r1d =  static_cast<FFT_SCALAR **>(thr->get_rho1d_6());

    int l,m,n,nx,ny,nz,mx,my,mz;
    FFT_SCALAR dx,dy,dz,x0,y0,z0;
    FFT_SCALAR ekx,eky,ekz;
    int type;
    double lj;

    // this if protects against having more threads than local atoms
    if (ifrom < nlocal) {
      for (int i = ifrom; i < ito; i++) {

        nx = part2grid_6[i][0];
        ny = part2grid_6[i][1];
        nz = part2grid_6[i][2];
        dx = nx+shiftone_6 - (x[i][0]-boxlo[0])*delxinv_6;
        dy = ny+shiftone_6 - (x[i][1]-boxlo[1])*delyinv_6;
        dz = nz+shiftone_6 - (x[i][2]-boxlo[2])*delzinv_6;

        compute_rho1d_thr(r1d,dx,dy,dz, order_6, rho_coeff_6);

        ekx = eky = ekz = ZEROF;
        for (n = nlower_6; n <= nupper_6; n++) {
          mz = n+nz;
          z0 = r1d[2][n];
          for (m = nlower_6; m <= nupper_6; m++) {
            my = m+ny;
            y0 = z0*r1d[1][m];
            for (l = nlower_6; l <= nupper_6; l++) {
              mx = l+nx;
              x0 = y0*r1d[0][l];
              ekx -= x0*vdx_brick_g[mz][my][mx];
              eky -= x0*vdy_brick_g[mz][my][mx];
              ekz -= x0*vdz_brick_g[mz][my][mx];
            }
          }
        }

        // convert E-field to force
        type = atom->type[i];
        lj = B[type];
        f[i][0] += lj*ekx;
        f[i][1] += lj*eky;
        f[i][2] += lj*ekz;
      }
    }
  }
}

/* ----------------------------------------------------------------------
   interpolate from grid to get dispersion field & force on my particles
   for ad scheme and geometric mixing rule
------------------------------------------------------------------------- */

void PPPMDispTIP4POMP::fieldforce_g_ad()
{
  const int nlocal = atom->nlocal;

  // no local atoms => nothing to do

  if (nlocal == 0) return;

  // loop over my charges, interpolate electric field from nearby grid points
  // (nx,ny,nz) = global coords of grid pt to "lower left" of charge
  // (dx,dy,dz) = distance to "lower left" grid pt
  // (mx,my,mz) = global coords of moving stencil pt
  // ek = 3 components of E-field on particle

  const double * const * const x = atom->x;
  double *prd;

  if (triclinic == 0) prd = domain->prd;
  else prd = domain->prd_lamda;

  double xprd = prd[0];
  double yprd = prd[1];
  double zprd = prd[2];
  double zprd_slab = zprd*slab_volfactor;

  const double hx_inv = nx_pppm_6/xprd;
  const double hy_inv = ny_pppm_6/yprd;
  const double hz_inv = nz_pppm_6/zprd_slab;

#if defined(_OPENMP)
#pragma omp parallel default(none)
#endif
  {
#if defined(_OPENMP)
    // each thread works on a fixed chunk of atoms.
    const int tid = omp_get_thread_num();
    const int inum = nlocal;
    const int idelta = 1 + inum/comm->nthreads;
    const int ifrom = tid*idelta;
    const int ito = ((ifrom + idelta) > inum) ? inum : ifrom + idelta;
#else
    const int ifrom = 0;
    const int ito = nlocal;
    const int tid = 0;
#endif
    ThrData *thr = fix->get_thr(tid);
    double * const * const f = thr->get_f();
    FFT_SCALAR * const * const r1d =  static_cast<FFT_SCALAR **>(thr->get_rho1d_6());
    FFT_SCALAR * const * const dr1d = static_cast<FFT_SCALAR **>(thr->get_drho1d_6());

    int l,m,n,nx,ny,nz,mx,my,mz;
    FFT_SCALAR dx,dy,dz;
    FFT_SCALAR ekx,eky,ekz;
    int type;
    double lj;
    double sf = 0.0;
    double s1,s2,s3;

    // this if protects against having more threads than local atoms
    if (ifrom < nlocal) {
      for (int i = ifrom; i < ito; i++) {

        nx = part2grid_6[i][0];
        ny = part2grid_6[i][1];
        nz = part2grid_6[i][2];
        dx = nx+shiftone_6 - (x[i][0]-boxlo[0])*delxinv_6;
        dy = ny+shiftone_6 - (x[i][1]-boxlo[1])*delyinv_6;
        dz = nz+shiftone_6 - (x[i][2]-boxlo[2])*delzinv_6;

        compute_rho1d_thr(r1d,dx,dy,dz, order_6, rho_coeff_6);
        compute_drho1d_thr(dr1d,dx,dy,dz, order_6, drho_coeff_6);

        ekx = eky = ekz = ZEROF;
        for (n = nlower_6; n <= nupper_6; n++) {
          mz = n+nz;
          for (m = nlower_6; m <= nupper_6; m++) {
            my = m+ny;
            for (l = nlower_6; l <= nupper_6; l++) {
              mx = l+nx;
              ekx += dr1d[0][l]*r1d[1][m]*r1d[2][n]*u_brick_g[mz][my][mx];
              eky += r1d[0][l]*dr1d[1][m]*r1d[2][n]*u_brick_g[mz][my][mx];
              ekz += r1d[0][l]*r1d[1][m]*dr1d[2][n]*u_brick_g[mz][my][mx];
            }
          }
        }
        ekx *= hx_inv;
        eky *= hy_inv;
        ekz *= hz_inv;

        // convert E-field to force
        type = atom->type[i];
        lj = B[type];

        s1 = x[i][0]*hx_inv;
        s2 = x[i][1]*hy_inv;
        s3 = x[i][2]*hz_inv;

        sf = sf_coeff_6[0]*sin(2*MY_PI*s1);
        sf += sf_coeff_6[1]*sin(4*MY_PI*s1);
        sf *= 2*lj*lj;
        f[i][0] += ekx*lj - sf;

        sf = sf_coeff_6[2]*sin(2*MY_PI*s2);
        sf += sf_coeff_6[3]*sin(4*MY_PI*s2);
        sf *= 2*lj*lj;
        f[i][1] += eky*lj - sf;

        sf = sf_coeff_6[4]*sin(2*MY_PI*s3);
        sf += sf_coeff_6[5]*sin(4*MY_PI*s3);
        sf *= 2*lj*lj;
        if (slabflag != 2) f[i][2] += ekz*lj - sf;
      }
    }
  }
}

/* ----------------------------------------------------------------------
 interpolate from grid to get per-atom energy/virial for dispersion
 interaction and geometric mixing rule
 ------------------------------------------------------------------------- */

void PPPMDispTIP4POMP::fieldforce_g_peratom()
{
  const int nlocal = atom->nlocal;

  // no local atoms => nothing to do

  if (nlocal == 0) return;

  // loop over my charges, interpolate from nearby grid points
  // (nx,ny,nz) = global coords of grid pt to "lower left" of charge
  // (dx,dy,dz) = distance to "lower left" grid pt
  // (mx,my,mz) = global coords of moving stencil pt

  const double * const * const x = atom->x;

#if defined(_OPENMP)
#pragma omp parallel default(none)
#endif
  {
#if defined(_OPENMP)
    // each thread works on a fixed chunk of atoms.
    const int tid = omp_get_thread_num();
    const int inum = nlocal;
    const int idelta = 1 + inum/comm->nthreads;
    const int ifrom = tid*idelta;
    const int ito = ((ifrom + idelta) > inum) ? inum : ifrom + idelta;
#else
    const int ifrom = 0;
    const int ito = nlocal;
    const int tid = 0;
#endif
    ThrData *thr = fix->get_thr(tid);
    FFT_SCALAR * const * const r1d =  static_cast<FFT_SCALAR **>(thr->get_rho1d_6());

    int l,m,n,nx,ny,nz,mx,my,mz;
    FFT_SCALAR dx,dy,dz,x0,y0,z0;
    FFT_SCALAR u,v0,v1,v2,v3,v4,v5;
    int type;
    double lj;

    // this if protects against having more threads than local atoms
    if (ifrom < nlocal) {
      for (int i = ifrom; i < ito; i++) {

        nx = part2grid_6[i][0];
        ny = part2grid_6[i][1];
        nz = part2grid_6[i][2];
        dx = nx+shiftone_6 - (x[i][0]-boxlo[0])*delxinv_6;
        dy = ny+shiftone_6 - (x[i][1]-boxlo[1])*delyinv_6;
        dz = nz+shiftone_6 - (x[i][2]-boxlo[2])*delzinv_6;

        compute_rho1d_thr(r1d,dx,dy,dz, order_6, rho_coeff_6);

        u = v0 = v1 = v2 = v3 = v4 = v5 = ZEROF;
        for (n = nlower_6; n <= nupper_6; n++) {
          mz = n+nz;
          z0 = r1d[2][n];
          for (m = nlower_6; m <= nupper_6; m++) {
            my = m+ny;
            y0 = z0*r1d[1][m];
            for (l = nlower_6; l <= nupper_6; l++) {
              mx = l+nx;
              x0 = y0*r1d[0][l];
              if (eflag_atom) u += x0*u_brick_g[mz][my][mx];
              if (vflag_atom) {
                v0 += x0*v0_brick_g[mz][my][mx];
                v1 += x0*v1_brick_g[mz][my][mx];
                v2 += x0*v2_brick_g[mz][my][mx];
                v3 += x0*v3_brick_g[mz][my][mx];
                v4 += x0*v4_brick_g[mz][my][mx];
                v5 += x0*v5_brick_g[mz][my][mx];
              }
            }
          }
        }

        type = atom->type[i];
        lj = B[type]*0.5;

        if (eflag_atom) eatom[i] += u*lj;
        if (vflag_atom) {
          vatom[i][0] += v0*lj;
          vatom[i][1] += v1*lj;
          vatom[i][2] += v2*lj;
          vatom[i][3] += v3*lj;
          vatom[i][4] += v4*lj;
          vatom[i][5] += v5*lj;
        }
      }
    }
  }
}

/* ----------------------------------------------------------------------
   interpolate from grid to get dispersion field & force on my particles
   for ik scheme and arithmetic mixing rule
------------------------------------------------------------------------- */

void PPPMDispTIP4POMP::fieldforce_a_ik()
{
  const int nlocal = atom->nlocal;

  // no local atoms => nothing to do

  if (nlocal == 0) return;

  // loop over my charges, interpolate electric field from nearby grid points
  // (nx,ny,nz) = global coords of grid pt to "lower left" of charge
  // (dx,dy,dz) = distance to "lower left" grid pt
  // (mx,my,mz) = global coords of moving stencil pt
  // ek = 3 components of E-field on particle

  const double * const * const x = atom->x;

#if defined(_OPENMP)
#pragma omp parallel default(none)
#endif
  {
#if defined(_OPENMP)
    // each thread works on a fixed chunk of atoms.
    const int tid = omp_get_thread_num();
    const int inum = nlocal;
    const int idelta = 1 + inum/comm->nthreads;
    const int ifrom = tid*idelta;
    const int ito = ((ifrom + idelta) > inum) ? inum : ifrom + idelta;
#else
    const int ifrom = 0;
    const int ito = nlocal;
    const int tid = 0;
#endif
    ThrData *thr = fix->get_thr(tid);
    double * const * const f = thr->get_f();
    FFT_SCALAR * const * const r1d =  static_cast<FFT_SCALAR **>(thr->get_rho1d_6());

    int l,m,n,nx,ny,nz,mx,my,mz;
    FFT_SCALAR dx,dy,dz,x0,y0,z0;
    FFT_SCALAR ekx0, eky0, ekz0, ekx1, eky1, ekz1, ekx2, eky2, ekz2;
    FFT_SCALAR ekx3, eky3, ekz3, ekx4, eky4, ekz4, ekx5, eky5, ekz5;
    FFT_SCALAR ekx6, eky6, ekz6;
    int type;
    double lj0,lj1,lj2,lj3,lj4,lj5,lj6;

    // this if protects against having more threads than local atoms
    if (ifrom < nlocal) {
      for (int i = ifrom; i < ito; i++) {

        nx = part2grid_6[i][0];
        ny = part2grid_6[i][1];
        nz = part2grid_6[i][2];
        dx = nx+shiftone_6 - (x[i][0]-boxlo[0])*delxinv_6;
        dy = ny+shiftone_6 - (x[i][1]-boxlo[1])*delyinv_6;
        dz = nz+shiftone_6 - (x[i][2]-boxlo[2])*delzinv_6;

        compute_rho1d_thr(r1d,dx,dy,dz, order_6, rho_coeff_6);

        ekx0 = eky0 = ekz0 = ZEROF;
        ekx1 = eky1 = ekz1 = ZEROF;
        ekx2 = eky2 = ekz2 = ZEROF;
        ekx3 = eky3 = ekz3 = ZEROF;
        ekx4 = eky4 = ekz4 = ZEROF;
        ekx5 = eky5 = ekz5 = ZEROF;
        ekx6 = eky6 = ekz6 = ZEROF;
        for (n = nlower_6; n <= nupper_6; n++) {
          mz = n+nz;
          z0 = r1d[2][n];
          for (m = nlower_6; m <= nupper_6; m++) {
            my = m+ny;
            y0 = z0*r1d[1][m];
            for (l = nlower_6; l <= nupper_6; l++) {
              mx = l+nx;
              x0 = y0*r1d[0][l];
	      ekx0 -= x0*vdx_brick_a0[mz][my][mx];
	      eky0 -= x0*vdy_brick_a0[mz][my][mx];
	      ekz0 -= x0*vdz_brick_a0[mz][my][mx];
	      ekx1 -= x0*vdx_brick_a1[mz][my][mx];
	      eky1 -= x0*vdy_brick_a1[mz][my][mx];
	      ekz1 -= x0*vdz_brick_a1[mz][my][mx];
              ekx2 -= x0*vdx_brick_a2[mz][my][mx];
	      eky2 -= x0*vdy_brick_a2[mz][my][mx];
	      ekz2 -= x0*vdz_brick_a2[mz][my][mx];
	      ekx3 -= x0*vdx_brick_a3[mz][my][mx];
	      eky3 -= x0*vdy_brick_a3[mz][my][mx];
	      ekz3 -= x0*vdz_brick_a3[mz][my][mx];
	      ekx4 -= x0*vdx_brick_a4[mz][my][mx];
	      eky4 -= x0*vdy_brick_a4[mz][my][mx];
	      ekz4 -= x0*vdz_brick_a4[mz][my][mx];
              ekx5 -= x0*vdx_brick_a5[mz][my][mx];
	      eky5 -= x0*vdy_brick_a5[mz][my][mx];
	      ekz5 -= x0*vdz_brick_a5[mz][my][mx];
              ekx6 -= x0*vdx_brick_a6[mz][my][mx];
	      eky6 -= x0*vdy_brick_a6[mz][my][mx];
	      ekz6 -= x0*vdz_brick_a6[mz][my][mx];
            }
          }
        }

        // convert D-field to force
        type = atom->type[i];
        lj0 = B[7*type+6];
        lj1 = B[7*type+5];
        lj2 = B[7*type+4];
        lj3 = B[7*type+3];
        lj4 = B[7*type+2];
        lj5 = B[7*type+1];
        lj6 = B[7*type];
        f[i][0] += lj0*ekx0 + lj1*ekx1 + lj2*ekx2 + lj3*ekx3 + lj4*ekx4 + lj5*ekx5 + lj6*ekx6;
        f[i][1] += lj0*eky0 + lj1*eky1 + lj2*eky2 + lj3*eky3 + lj4*eky4 + lj5*eky5 + lj6*eky6;
        f[i][2] += lj0*ekz0 + lj1*ekz1 + lj2*ekz2 + lj3*ekz3 + lj4*ekz4 + lj5*ekz5 + lj6*ekz6;
      }
    }
  }
}

/* ----------------------------------------------------------------------
   interpolate from grid to get dispersion field & force on my particles
   for ad scheme and arithmetic mixing rule
------------------------------------------------------------------------- */

void PPPMDispTIP4POMP::fieldforce_a_ad()
{
  const int nlocal = atom->nlocal;

  // no local atoms => nothing to do

  if (nlocal == 0) return;

  // loop over my charges, interpolate electric field from nearby grid points
  // (nx,ny,nz) = global coords of grid pt to "lower left" of charge
  // (dx,dy,dz) = distance to "lower left" grid pt
  // (mx,my,mz) = global coords of moving stencil pt
  // ek = 3 components of E-field on particle

  const double * const * const x = atom->x;
  double *prd;

  if (triclinic == 0) prd = domain->prd;
  else prd = domain->prd_lamda;

  double xprd = prd[0];
  double yprd = prd[1];
  double zprd = prd[2];
  double zprd_slab = zprd*slab_volfactor;

  const double hx_inv = nx_pppm_6/xprd;
  const double hy_inv = ny_pppm_6/yprd;
  const double hz_inv = nz_pppm_6/zprd_slab;

#if defined(_OPENMP)
#pragma omp parallel default(none)
#endif
  {
#if defined(_OPENMP)
    // each thread works on a fixed chunk of atoms.
    const int tid = omp_get_thread_num();
    const int inum = nlocal;
    const int idelta = 1 + inum/comm->nthreads;
    const int ifrom = tid*idelta;
    const int ito = ((ifrom + idelta) > inum) ? inum : ifrom + idelta;
#else
    const int ifrom = 0;
    const int ito = nlocal;
    const int tid = 0;
#endif
    ThrData *thr = fix->get_thr(tid);
    double * const * const f = thr->get_f();
    FFT_SCALAR * const * const r1d =  static_cast<FFT_SCALAR **>(thr->get_rho1d_6());
    FFT_SCALAR * const * const dr1d = static_cast<FFT_SCALAR **>(thr->get_drho1d_6());

    int l,m,n,nx,ny,nz,mx,my,mz;
    FFT_SCALAR dx,dy,dz,x0,y0,z0;
    FFT_SCALAR ekx0, eky0, ekz0, ekx1, eky1, ekz1, ekx2, eky2, ekz2;
    FFT_SCALAR ekx3, eky3, ekz3, ekx4, eky4, ekz4, ekx5, eky5, ekz5;
    FFT_SCALAR ekx6, eky6, ekz6;
    int type;
    double lj0,lj1,lj2,lj3,lj4,lj5,lj6;
    double sf = 0.0;
    double s1,s2,s3;

    // this if protects against having more threads than local atoms
    if (ifrom < nlocal) {
      for (int i = ifrom; i < ito; i++) {

        nx = part2grid_6[i][0];
        ny = part2grid_6[i][1];
        nz = part2grid_6[i][2];
        dx = nx+shiftone_6 - (x[i][0]-boxlo[0])*delxinv_6;
        dy = ny+shiftone_6 - (x[i][1]-boxlo[1])*delyinv_6;
        dz = nz+shiftone_6 - (x[i][2]-boxlo[2])*delzinv_6;

        compute_rho1d_thr(r1d,dx,dy,dz, order_6, rho_coeff_6);
        compute_drho1d_thr(dr1d,dx,dy,dz, order_6, drho_coeff_6);

        ekx0 = eky0 = ekz0 = ZEROF;
        ekx1 = eky1 = ekz1 = ZEROF;
        ekx2 = eky2 = ekz2 = ZEROF;
        ekx3 = eky3 = ekz3 = ZEROF;
        ekx4 = eky4 = ekz4 = ZEROF;
        ekx5 = eky5 = ekz5 = ZEROF;
        ekx6 = eky6 = ekz6 = ZEROF;
        for (n = nlower_6; n <= nupper_6; n++) {
          mz = n+nz;
          for (m = nlower_6; m <= nupper_6; m++) {
            my = m+ny;
            for (l = nlower_6; l <= nupper_6; l++) {
              mx = l+nx;
              x0 = dr1d[0][l]*r1d[1][m]*r1d[2][n];
              y0 = r1d[0][l]*dr1d[1][m]*r1d[2][n];
              z0 = r1d[0][l]*r1d[1][m]*dr1d[2][n];

              ekx0 += x0*u_brick_a0[mz][my][mx];
              eky0 += y0*u_brick_a0[mz][my][mx];
              ekz0 += z0*u_brick_a0[mz][my][mx];

              ekx1 += x0*u_brick_a1[mz][my][mx];
              eky1 += y0*u_brick_a1[mz][my][mx];
              ekz1 += z0*u_brick_a1[mz][my][mx];

              ekx2 += x0*u_brick_a2[mz][my][mx];
              eky2 += y0*u_brick_a2[mz][my][mx];
              ekz2 += z0*u_brick_a2[mz][my][mx];

              ekx3 += x0*u_brick_a3[mz][my][mx];
              eky3 += y0*u_brick_a3[mz][my][mx];
              ekz3 += z0*u_brick_a3[mz][my][mx];

              ekx4 += x0*u_brick_a4[mz][my][mx];
              eky4 += y0*u_brick_a4[mz][my][mx];
              ekz4 += z0*u_brick_a4[mz][my][mx];

              ekx5 += x0*u_brick_a5[mz][my][mx];
              eky5 += y0*u_brick_a5[mz][my][mx];
              ekz5 += z0*u_brick_a5[mz][my][mx];

              ekx6 += x0*u_brick_a6[mz][my][mx];
              eky6 += y0*u_brick_a6[mz][my][mx];
              ekz6 += z0*u_brick_a6[mz][my][mx];
            }
          }
        }

        ekx0 *= hx_inv;
        eky0 *= hy_inv;
        ekz0 *= hz_inv;

        ekx1 *= hx_inv;
        eky1 *= hy_inv;
        ekz1 *= hz_inv;

        ekx2 *= hx_inv;
        eky2 *= hy_inv;
        ekz2 *= hz_inv;

        ekx3 *= hx_inv;
        eky3 *= hy_inv;
        ekz3 *= hz_inv;

        ekx4 *= hx_inv;
        eky4 *= hy_inv;
        ekz4 *= hz_inv;

        ekx5 *= hx_inv;
        eky5 *= hy_inv;
        ekz5 *= hz_inv;

        ekx6 *= hx_inv;
        eky6 *= hy_inv;
        ekz6 *= hz_inv;

        // convert D-field to force
        type = atom->type[i];
        lj0 = B[7*type+6];
        lj1 = B[7*type+5];
        lj2 = B[7*type+4];
        lj3 = B[7*type+3];
        lj4 = B[7*type+2];
        lj5 = B[7*type+1];
        lj6 = B[7*type];

        s1 = x[i][0]*hx_inv;
        s2 = x[i][1]*hy_inv;
        s3 = x[i][2]*hz_inv;

        sf = sf_coeff_6[0]*sin(2*MY_PI*s1);
        sf += sf_coeff_6[1]*sin(4*MY_PI*s1);
        sf *= 4*lj0*lj6 + 4*lj1*lj5 + 4*lj2*lj4 + 2*lj3*lj3;
        f[i][0] += lj0*ekx0 + lj1*ekx1 + lj2*ekx2 + lj3*ekx3 + lj4*ekx4 + lj5*ekx5 + lj6*ekx6 - sf;

        sf = sf_coeff_6[2]*sin(2*MY_PI*s2);
        sf += sf_coeff_6[3]*sin(4*MY_PI*s2);
        sf *= 4*lj0*lj6 + 4*lj1*lj5 + 4*lj2*lj4 + 2*lj3*lj3;
        f[i][1] += lj0*eky0 + lj1*eky1 + lj2*eky2 + lj3*eky3 + lj4*eky4 + lj5*eky5 + lj6*eky6 - sf;

        sf = sf_coeff_6[4]*sin(2*MY_PI*s3);
        sf += sf_coeff_6[5]*sin(4*MY_PI*s3);
        sf *= 4*lj0*lj6 + 4*lj1*lj5 + 4*lj2*lj4 + 2*lj3*lj3;
        if (slabflag != 2) f[i][2] += lj0*ekz0 + lj1*ekz1 + lj2*ekz2 + lj3*ekz3 + lj4*ekz4 + lj5*ekz5 + lj6*ekz6 - sf;
      }
    }
  }
}

/* ----------------------------------------------------------------------
 interpolate from grid to get per-atom energy/virial for dispersion
 interaction and arithmetic mixing rule
 ------------------------------------------------------------------------- */

void PPPMDispTIP4POMP::fieldforce_a_peratom()
{
  const int nlocal = atom->nlocal;

  // no local atoms => nothing to do

  if (nlocal == 0) return;

  // loop over my charges, interpolate from nearby grid points
  // (nx,ny,nz) = global coords of grid pt to "lower left" of charge
  // (dx,dy,dz) = distance to "lower left" grid pt
  // (mx,my,mz) = global coords of moving stencil pt

  const double * const * const x = atom->x;

#if defined(_OPENMP)
#pragma omp parallel default(none)
#endif
  {
#if defined(_OPENMP)
    // each thread works on a fixed chunk of atoms.
    const int tid = omp_get_thread_num();
    const int inum = nlocal;
    const int idelta = 1 + inum/comm->nthreads;
    const int ifrom = tid*idelta;
    const int ito = ((ifrom + idelta) > inum) ? inum : ifrom + idelta;
#else
    const int ifrom = 0;
    const int ito = nlocal;
    const int tid = 0;
#endif
    ThrData *thr = fix->get_thr(tid);
    FFT_SCALAR * const * const r1d =  static_cast<FFT_SCALAR **>(thr->get_rho1d_6());

    int i,l,m,n,nx,ny,nz,mx,my,mz;
    FFT_SCALAR dx,dy,dz,x0,y0,z0;
    FFT_SCALAR u0,v00,v10,v20,v30,v40,v50;
    FFT_SCALAR u1,v01,v11,v21,v31,v41,v51;
    FFT_SCALAR u2,v02,v12,v22,v32,v42,v52;
    FFT_SCALAR u3,v03,v13,v23,v33,v43,v53;
    FFT_SCALAR u4,v04,v14,v24,v34,v44,v54;
    FFT_SCALAR u5,v05,v15,v25,v35,v45,v55;
    FFT_SCALAR u6,v06,v16,v26,v36,v46,v56;
    int type;
    double lj0,lj1,lj2,lj3,lj4,lj5,lj6;

    // this if protects against having more threads than local atoms
    if (ifrom < nlocal) {
      for (i = ifrom; i < ito; i++) {

        nx = part2grid_6[i][0];
        ny = part2grid_6[i][1];
        nz = part2grid_6[i][2];
        dx = nx+shiftone_6 - (x[i][0]-boxlo[0])*delxinv_6;
        dy = ny+shiftone_6 - (x[i][1]-boxlo[1])*delyinv_6;
        dz = nz+shiftone_6 - (x[i][2]-boxlo[2])*delzinv_6;

        compute_rho1d_thr(r1d,dx,dy,dz, order_6, rho_coeff_6);

        u0 = v00 = v10 = v20 = v30 = v40 = v50 = ZEROF;
        u1 = v01 = v11 = v21 = v31 = v41 = v51 = ZEROF;
        u2 = v02 = v12 = v22 = v32 = v42 = v52 = ZEROF;
        u3 = v03 = v13 = v23 = v33 = v43 = v53 = ZEROF;
        u4 = v04 = v14 = v24 = v34 = v44 = v54 = ZEROF;
        u5 = v05 = v15 = v25 = v35 = v45 = v55 = ZEROF;
        u6 = v06 = v16 = v26 = v36 = v46 = v56 = ZEROF;
        for (n = nlower_6; n <= nupper_6; n++) {
          mz = n+nz;
          z0 = r1d[2][n];
          for (m = nlower_6; m <= nupper_6; m++) {
            my = m+ny;
            y0 = z0*r1d[1][m];
            for (l = nlower_6; l <= nupper_6; l++) {
              mx = l+nx;
              x0 = y0*r1d[0][l];
              if (eflag_atom) {
                u0 += x0*u_brick_a0[mz][my][mx];
                u1 += x0*u_brick_a1[mz][my][mx];
                u2 += x0*u_brick_a2[mz][my][mx];
                u3 += x0*u_brick_a3[mz][my][mx];
                u4 += x0*u_brick_a4[mz][my][mx];
                u5 += x0*u_brick_a5[mz][my][mx];
                u6 += x0*u_brick_a6[mz][my][mx];
	      }
              if (vflag_atom) {
                v00 += x0*v0_brick_a0[mz][my][mx];
                v10 += x0*v1_brick_a0[mz][my][mx];
                v20 += x0*v2_brick_a0[mz][my][mx];
                v30 += x0*v3_brick_a0[mz][my][mx];
                v40 += x0*v4_brick_a0[mz][my][mx];
                v50 += x0*v5_brick_a0[mz][my][mx];
                v01 += x0*v0_brick_a1[mz][my][mx];
                v11 += x0*v1_brick_a1[mz][my][mx];
                v21 += x0*v2_brick_a1[mz][my][mx];
                v31 += x0*v3_brick_a1[mz][my][mx];
                v41 += x0*v4_brick_a1[mz][my][mx];
                v51 += x0*v5_brick_a1[mz][my][mx];
                v02 += x0*v0_brick_a2[mz][my][mx];
                v12 += x0*v1_brick_a2[mz][my][mx];
                v22 += x0*v2_brick_a2[mz][my][mx];
                v32 += x0*v3_brick_a2[mz][my][mx];
                v42 += x0*v4_brick_a2[mz][my][mx];
                v52 += x0*v5_brick_a2[mz][my][mx];
                v03 += x0*v0_brick_a3[mz][my][mx];
                v13 += x0*v1_brick_a3[mz][my][mx];
                v23 += x0*v2_brick_a3[mz][my][mx];
                v33 += x0*v3_brick_a3[mz][my][mx];
                v43 += x0*v4_brick_a3[mz][my][mx];
                v53 += x0*v5_brick_a3[mz][my][mx];
                v04 += x0*v0_brick_a4[mz][my][mx];
                v14 += x0*v1_brick_a4[mz][my][mx];
                v24 += x0*v2_brick_a4[mz][my][mx];
                v34 += x0*v3_brick_a4[mz][my][mx];
                v44 += x0*v4_brick_a4[mz][my][mx];
                v54 += x0*v5_brick_a4[mz][my][mx];
                v05 += x0*v0_brick_a5[mz][my][mx];
                v15 += x0*v1_brick_a5[mz][my][mx];
                v25 += x0*v2_brick_a5[mz][my][mx];
                v35 += x0*v3_brick_a5[mz][my][mx];
                v45 += x0*v4_brick_a5[mz][my][mx];
                v55 += x0*v5_brick_a5[mz][my][mx];
                v06 += x0*v0_brick_a6[mz][my][mx];
                v16 += x0*v1_brick_a6[mz][my][mx];
                v26 += x0*v2_brick_a6[mz][my][mx];
                v36 += x0*v3_brick_a6[mz][my][mx];
                v46 += x0*v4_brick_a6[mz][my][mx];
                v56 += x0*v5_brick_a6[mz][my][mx];
              }
            }
          }
        }

        // convert D-field to force
        type = atom->type[i];
        lj0 = B[7*type+6]*0.5;
        lj1 = B[7*type+5]*0.5;
        lj2 = B[7*type+4]*0.5;
        lj3 = B[7*type+3]*0.5;
        lj4 = B[7*type+2]*0.5;
        lj5 = B[7*type+1]*0.5;
        lj6 = B[7*type]*0.5;

        if (eflag_atom)
          eatom[i] += u0*lj0 + u1*lj1 + u2*lj2 +
            u3*lj3 + u4*lj4 + u5*lj5 + u6*lj6;
        if (vflag_atom) {
          vatom[i][0] += v00*lj0 + v01*lj1 + v02*lj2 + v03*lj3 +
            v04*lj4 + v05*lj5 + v06*lj6;
          vatom[i][1] += v10*lj0 + v11*lj1 + v12*lj2 + v13*lj3 +
            v14*lj4 + v15*lj5 + v16*lj6;
          vatom[i][2] += v20*lj0 + v21*lj1 + v22*lj2 + v23*lj3 +
            v24*lj4 + v25*lj5 + v26*lj6;
          vatom[i][3] += v30*lj0 + v31*lj1 + v32*lj2 + v33*lj3 +
            v34*lj4 + v35*lj5 + v36*lj6;
          vatom[i][4] += v40*lj0 + v41*lj1 + v42*lj2 + v43*lj3 +
            v44*lj4 + v45*lj5 + v46*lj6;
          vatom[i][5] += v50*lj0 + v51*lj1 + v52*lj2 + v53*lj3 +
            v54*lj4 + v55*lj5 + v56*lj6;
        }
      }
    }
  }
}

/* ----------------------------------------------------------------------
   charge assignment into rho1d
   dx,dy,dz = distance of particle from "lower left" grid point
------------------------------------------------------------------------- */
void PPPMDispTIP4POMP::compute_rho1d_thr(FFT_SCALAR * const * const r1d, const FFT_SCALAR &dx,
				    const FFT_SCALAR &dy, const FFT_SCALAR &dz,
                                    const int ord, FFT_SCALAR * const * const rho_c)
{
  int k,l;
  FFT_SCALAR r1,r2,r3;

  for (k = (1-ord)/2; k <= ord/2; k++) {
    r1 = r2 = r3 = ZEROF;

    for (l = ord-1; l >= 0; l--) {
      r1 = rho_c[l][k] + r1*dx;
      r2 = rho_c[l][k] + r2*dy;
      r3 = rho_c[l][k] + r3*dz;
    }
    r1d[0][k] = r1;
    r1d[1][k] = r2;
    r1d[2][k] = r3;
  }
}

/* ----------------------------------------------------------------------
   charge assignment into drho1d
   dx,dy,dz = distance of particle from "lower left" grid point
------------------------------------------------------------------------- */

void PPPMDispTIP4POMP::compute_drho1d_thr(FFT_SCALAR * const * const dr1d, const FFT_SCALAR &dx,
				    const FFT_SCALAR &dy, const FFT_SCALAR &dz,
                                    const int ord, FFT_SCALAR * const * const drho_c)
{
  int k,l;
  FFT_SCALAR r1,r2,r3;

  for (k = (1-ord)/2; k <= ord/2; k++) {
    r1 = r2 = r3 = ZEROF;

    for (l = ord-2; l >= 0; l--) {
      r1 = drho_c[l][k] + r1*dx;
      r2 = drho_c[l][k] + r2*dy;
      r3 = drho_c[l][k] + r3*dz;
    }
    dr1d[0][k] = r1;
    dr1d[1][k] = r2;
    dr1d[2][k] = r3;
  }
}

/* ----------------------------------------------------------------------
  find 2 H atoms bonded to O atom i
  compute position xM of fictitious charge site for O atom
  also return local indices iH1,iH2 of H atoms
------------------------------------------------------------------------- */

void PPPMDispTIP4POMP::find_M_thr(int i, int &iH1, int &iH2, dbl3_t &xM)
{
  iH1 = atom->map(atom->tag[i] + 1);
  iH2 = atom->map(atom->tag[i] + 2);

  if (iH1 == -1 || iH2 == -1) error->one(FLERR,"TIP4P hydrogen is missing");
  if (atom->type[iH1] != typeH || atom->type[iH2] != typeH)
    error->one(FLERR,"TIP4P hydrogen has incorrect atom type");

  const dbl3_t * _noalias const x = (dbl3_t *) atom->x[0];

  double delx1 = x[iH1].x - x[i].x;
  double dely1 = x[iH1].y - x[i].y;
  double delz1 = x[iH1].z - x[i].z;
  domain->minimum_image(delx1,dely1,delz1);

  double delx2 = x[iH2].x - x[i].x;
  double dely2 = x[iH2].y - x[i].y;
  double delz2 = x[iH2].z - x[i].z;
  domain->minimum_image(delx2,dely2,delz2);

  xM.x = x[i].x + alpha * 0.5 * (delx1 + delx2);
  xM.y = x[i].y + alpha * 0.5 * (dely1 + dely2);
  xM.z = x[i].z + alpha * 0.5 * (delz1 + delz2);
}<|MERGE_RESOLUTION|>--- conflicted
+++ resolved
@@ -360,11 +360,7 @@
   const int nzhi_out = nzhi_o;
 
   if (!isfinite(boxlo[0]) || !isfinite(boxlo[1]) || !isfinite(boxlo[2]))
-<<<<<<< HEAD
-    error->one(FLERR,"Non-numeric box dimensions. Simulation unstable.");
-=======
     error->one(FLERR,"Non-numeric box dimensions - simulation unstable");
->>>>>>> be1b3bd0
 
   int i, flag = 0;
 #if defined(_OPENMP)
