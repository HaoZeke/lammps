--- conflicted
+++ resolved
@@ -147,18 +147,10 @@
       rsq = dx*dx + dy*dy + dz*dz;
 
       if (rsq > radius[i]*radius[i]) {
-<<<<<<< HEAD
-        if (pairstyle != HOOKE) {
-          shearone[i][0] = 0.0;
-          shearone[i][1] = 0.0;
-          shearone[i][2] = 0.0;
-        }
-=======
         if (history)
           for (int j = 0; j < sheardim; j++)
             shearone[i][j] = 0.0;
 
->>>>>>> a6ceebf5
       } else {
 
         // meff = effective mass of sphere
@@ -173,14 +165,6 @@
           hooke(rsq,dx,dy,dz,vwall,v[i],f[i],
                 omega[i],torque[i],radius[i],meff);
         else if (pairstyle == HOOKE_HISTORY)
-<<<<<<< HEAD
-          hooke_history(rsq,dx,dy,dz,vwall,v[i],f[i],omega[i],torque[i],
-                        radius[i],meff,shearone[i]);
-        else if (pairstyle == HERTZ_HISTORY)
-          hertz_history(rsq,dx,dy,dz,vwall,rwall,v[i],f[i],
-                        omega[i],torque[i],radius[i],meff,shearone[i]);
-
-=======
           hooke_history(rsq,dx,dy,dz,vwall,v[i],f[i],
                         omega[i],torque[i],radius[i],meff,shearone[i]);
         else if (pairstyle == HERTZ_HISTORY)
@@ -189,7 +173,6 @@
         else if (pairstyle == BONDED_HISTORY)
           bonded_history(rsq,dx,dy,dz,vwall,rwall,v[i],f[i],
                          omega[i],torque[i],radius[i],meff,shearone[i]);
->>>>>>> a6ceebf5
       }
     }
   }
