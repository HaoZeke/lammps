--- conflicted
+++ resolved
@@ -514,16 +514,10 @@
     next_thermo = MIN(next_thermo,update->laststep);
     modify->addstep_compute(next_thermo);
   } else if (thermo_every) {
-<<<<<<< HEAD
-    next_thermo = (ntimestep/thermo_every)*thermo_every + thermo_every;
-    next_thermo = MIN(next_thermo,update->laststep);
-  } else next_thermo = update->laststep;
-=======
     next_thermo = (ntimestep/thermo_every)*thermo_every;
     if (next_thermo < ntimestep) next_thermo += thermo_every;
     next_thermo = MIN(next_thermo,update->laststep);
   } else next_thermo = update->laststep; 
->>>>>>> 9de3aecc
 
   next = MIN(next_dump_any,next_restart);
   next = MIN(next,next_thermo);
