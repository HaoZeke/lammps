--- conflicted
+++ resolved
@@ -106,11 +106,7 @@
 
   // copy = special list for one atom
   // size = ms^2 + ms is sufficient
-<<<<<<< HEAD
-  // b/c in recreate_special() neighs of all 1-2s are added,
-=======
   // b/c in rebuild_special_one() neighs of all 1-2s are added,
->>>>>>> 066e7598
   //   then a dedup(), then neighs of all 1-3s are added, then final dedup()
   // this means intermediate size cannot exceed ms^2 + ms
 
@@ -467,11 +463,7 @@
       if (improperflag) break_impropers(i,id1,id2);
     }
 
-<<<<<<< HEAD
-    if (influenced) recreate_special(i);
-=======
     if (influenced) rebuild_special_one(i);
->>>>>>> 066e7598
   }
   
   int newton_bond = force->newton_bond;
@@ -500,11 +492,7 @@
    affects 1-3 and 1-4 neighs due to other atom's augmented 1-2 neighs
 ------------------------------------------------------------------------- */
 
-<<<<<<< HEAD
-void FixBondBreak::recreate_special(int m)
-=======
 void FixBondBreak::rebuild_special_one(int m)
->>>>>>> 066e7598
 {
   int i,j,n,n1,cn1,cn2,cn3;
   tagint *slist;
