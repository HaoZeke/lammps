/* ----------------------------------------------------------------------
   LAMMPS - Large-scale Atomic/Molecular Massively Parallel Simulator
   http://lammps.sandia.gov, Sandia National Laboratories
   Steve Plimpton, sjplimp@sandia.gov

   Copyright (2003) Sandia Corporation.  Under the terms of Contract
   DE-AC04-94AL85000 with Sandia Corporation, the U.S. Government retains
   certain rights in this software.  This software is distributed under
   the GNU General Public License.

   See the README file in the top-level LAMMPS directory.
------------------------------------------------------------------------- */

#include "math.h"
#include "stdlib.h"
#include "string.h"
#include "fix_pour.h"
#include "atom.h"
#include "atom_vec.h"
#include "force.h"
#include "update.h"
#include "comm.h"
#include "molecule.h"
#include "modify.h"
#include "fix_gravity.h"
#include "domain.h"
#include "region.h"
#include "region_block.h"
#include "region_cylinder.h"
#include "random_park.h"
#include "math_extra.h"
#include "math_const.h"
#include "memory.h"
#include "error.h"

using namespace LAMMPS_NS;
using namespace FixConst;
using namespace MathConst;

#define EPSILON 0.001

enum{ATOM,MOLECULE};
enum{ONE,RANGE,POLY};

/* ---------------------------------------------------------------------- */

FixPour::FixPour(LAMMPS *lmp, int narg, char **arg) :
  Fix(lmp, narg, arg)
{
  if (narg < 6) error->all(FLERR,"Illegal fix pour command");

  time_depend = 1;
  dstyle = -1;

  if (!atom->radius_flag || !atom->rmass_flag)
    error->all(FLERR,"Fix pour requires atom attributes radius, rmass");

  // required args

  ninsert = force->inumeric(FLERR,arg[3]);
  ntype = force->inumeric(FLERR,arg[4]);
  seed = force->inumeric(FLERR,arg[5]);

  if (seed <= 0) error->all(FLERR,"Illegal fix pour command");

  // read options from end of input line

  options(narg-6,&arg[6]);

  // error check on type

  if (mode == ATOM && (ntype <= 0 || ntype > atom->ntypes))
    error->all(FLERR,"Invalid atom type in fix pour command");

  // error checks on region and its extent being inside simulation box

  if (iregion == -1) error->all(FLERR,"Must specify a region in fix pour");
  if (domain->regions[iregion]->bboxflag == 0)
    error->all(FLERR,"Fix pour region does not support a bounding box");
  if (domain->regions[iregion]->dynamic_check())
    error->all(FLERR,"Fix pour region cannot be dynamic");

  if (strcmp(domain->regions[iregion]->style,"block") == 0) {
    region_style = 1;
    xlo = ((RegBlock *) domain->regions[iregion])->xlo;
    xhi = ((RegBlock *) domain->regions[iregion])->xhi;
    ylo = ((RegBlock *) domain->regions[iregion])->ylo;
    yhi = ((RegBlock *) domain->regions[iregion])->yhi;
    zlo = ((RegBlock *) domain->regions[iregion])->zlo;
    zhi = ((RegBlock *) domain->regions[iregion])->zhi;
    if (xlo < domain->boxlo[0] || xhi > domain->boxhi[0] ||
        ylo < domain->boxlo[1] || yhi > domain->boxhi[1] ||
        zlo < domain->boxlo[2] || zhi > domain->boxhi[2])
      error->all(FLERR,"Insertion region extends outside simulation box");
  } else if (strcmp(domain->regions[iregion]->style,"cylinder") == 0) {
    region_style = 2;
    char axis = ((RegCylinder *) domain->regions[iregion])->axis;
    xc = ((RegCylinder *) domain->regions[iregion])->c1;
    yc = ((RegCylinder *) domain->regions[iregion])->c2;
    rc = ((RegCylinder *) domain->regions[iregion])->radius;
    zlo = ((RegCylinder *) domain->regions[iregion])->lo;
    zhi = ((RegCylinder *) domain->regions[iregion])->hi;
    if (axis != 'z')
      error->all(FLERR,"Must use a z-axis cylinder region with fix pour");
    if (xc-rc < domain->boxlo[0] || xc+rc > domain->boxhi[0] ||
        yc-rc < domain->boxlo[1] || yc+rc > domain->boxhi[1] ||
        zlo < domain->boxlo[2] || zhi > domain->boxhi[2])
      error->all(FLERR,"Insertion region extends outside simulation box");
  } else error->all(FLERR,"Must use a block or cylinder region with fix pour");

  if (region_style == 2 && domain->dimension == 2)
    error->all(FLERR,
               "Must use a block region with fix pour for 2d simulations");

  // error check and further setup for mode = MOLECULE

  if (atom->tag_enable == 0)
    error->all(FLERR,"Cannot use fix_pour unless atoms have IDs");

  if (mode == MOLECULE) {
    if (onemol->xflag == 0)
      error->all(FLERR,"Fix pour molecule must have coordinates");
    if (onemol->typeflag == 0)
      error->all(FLERR,"Fix pour molecule must have atom types");
    if (ntype+onemol->ntypes <= 0 || ntype+onemol->ntypes > atom->ntypes)
      error->all(FLERR,"Invalid atom type in fix pour mol command");

    if (atom->molecular == 2 && onemol != atom->avec->onemols[0])
      error->all(FLERR,"Fix pour molecule template ID must be same "
                 "as atom style template ID");
    onemol->check_attributes(0);

    // fix pour uses geoemetric center of molecule for insertion

    onemol->compute_center();
  }

  if (rigidflag && mode == ATOM)
    error->all(FLERR,"Cannot use fix pour rigid and not molecule");
  if (shakeflag && mode == ATOM)
    error->all(FLERR,"Cannot use fix pour shake and not molecule");
  if (rigidflag && shakeflag)
    error->all(FLERR,"Cannot use fix pour rigid and shake");

  // setup of coords and imageflags array

  if (mode == ATOM) natom = 1;
  else natom = onemol->natoms;
  memory->create(coords,natom,4,"pour:coords");
  memory->create(imageflags,natom,"pour:imageflags");

  // find current max atom and molecule IDs if necessary

  if (idnext) find_maxid();

  // random number generator, same for all procs

  random = new RanPark(lmp,seed);

  // allgather arrays

  MPI_Comm_rank(world,&me);
  MPI_Comm_size(world,&nprocs);
  recvcounts = new int[nprocs];
  displs = new int[nprocs];

  // grav = gravity in distance/time^2 units
  // assume grav = -magnitude at this point, enforce in init()

  int ifix;
  for (ifix = 0; ifix < modify->nfix; ifix++) {
    if (strcmp(modify->fix[ifix]->style,"gravity") == 0) break;
    if (strcmp(modify->fix[ifix]->style,"gravity/omp") == 0) break;
  }
  if (ifix == modify->nfix)
    error->all(FLERR,"No fix gravity defined for fix pour");
  grav = - ((FixGravity *) modify->fix[ifix])->magnitude * force->ftm2v;

  // nfreq = timesteps between insertions
  // should be time for a particle to fall from top of insertion region
  //   to bottom, taking into account that the region may be moving
  // set these 2 eqs equal to each other, solve for smallest positive t
  //   x = zhi + vz*t + 1/2 grav t^2
  //   x = zlo + rate*t
  //   gives t = [-(vz-rate) - sqrt((vz-rate)^2 - 2*grav*(zhi-zlo))] / grav
  //   where zhi-zlo > 0, grav < 0, and vz & rate can be either > 0 or < 0

  double v_relative,delta;
  if (domain->dimension == 3) {
    v_relative = vz - rate;
    delta = zhi - zlo;
  } else {
    v_relative = vy - rate;
    delta = yhi - ylo;
  }
  double t =
    (-v_relative - sqrt(v_relative*v_relative - 2.0*grav*delta)) / grav;
  nfreq = static_cast<int> (t/update->dt + 0.5);

  // 1st insertion on next timestep

  force_reneighbor = 1;
  next_reneighbor = update->ntimestep + 1;
  nfirst = next_reneighbor;
  ninserted = 0;

  // nper = # to insert each time
  // depends on specified volume fraction
  // volume = volume of insertion region
  // volume_one = volume of inserted particle (with max possible radius)
  // in 3d, insure dy >= 1, for quasi-2d simulations

<<<<<<< HEAD
  double volume,volume_one=0.0;
=======
  double volume,volume_one;

>>>>>>> 2cf0a3ba
  if (domain->dimension == 3) {
    if (region_style == 1) {
      double dy = yhi - ylo;
      if (dy < 1.0) dy = 1.0;
      volume = (xhi-xlo) * dy * (zhi-zlo);
    } else volume = MY_PI*rc*rc * (zhi-zlo);
    if (mode == MOLECULE) {
      double molradius = onemol->molradius;
      volume_one = 4.0/3.0 * MY_PI * molradius*molradius*molradius;
    } else if (dstyle == ONE || dstyle == RANGE) {
      volume_one = 4.0/3.0 * MY_PI * radius_max*radius_max*radius_max;
    } else if (dstyle == POLY) {
      volume_one = 0.0;
      for (int i = 0; i < npoly; i++)
        volume_one += (4.0/3.0 * MY_PI * 
          radius_poly[i]*radius_poly[i]*radius_poly[i]) * frac_poly[i];
    }
  } else {
    volume = (xhi-xlo) * (yhi-ylo);
    if (mode == MOLECULE) {
      double molradius = onemol->molradius;
      volume_one = MY_PI * molradius*molradius;
    } else if (dstyle == ONE || dstyle == RANGE) {
      volume_one = MY_PI * radius_max*radius_max;
    } else if (dstyle == POLY) {
      volume_one = 0.0;
      for (int i = 0; i < npoly; i++)
        volume_one += (MY_PI * radius_poly[i]*radius_poly[i]) * frac_poly[i];
    }
  }

  nper = static_cast<int> (volfrac*volume/volume_one);
  int nfinal = update->ntimestep + 1 + (ninsert-1)/nper * nfreq;

  // print stats

  if (me == 0) {
    if (screen)
      fprintf(screen,
              "Particle insertion: %d every %d steps, %d by step %d\n",
              nper,nfreq,ninsert,nfinal);
    if (logfile)
      fprintf(logfile,
              "Particle insertion: %d every %d steps, %d by step %d\n",
              nper,nfreq,ninsert,nfinal);
  }
}

/* ---------------------------------------------------------------------- */

FixPour::~FixPour()
{
  delete random;
  delete [] idrigid;
  delete [] idshake;
  delete [] radius_poly;
  delete [] frac_poly;
  memory->destroy(coords);
  memory->destroy(imageflags);
  delete [] recvcounts;
  delete [] displs;
}

/* ---------------------------------------------------------------------- */

int FixPour::setmask()
{
  int mask = 0;
  mask |= PRE_EXCHANGE;
  return mask;
}

/* ---------------------------------------------------------------------- */

void FixPour::init()
{
  if (domain->triclinic) 
    error->all(FLERR,"Cannot use fix pour with triclinic box");

  // insure gravity fix exists
  // for 3d must point in -z, for 2d must point in -y
  // else insertion cannot work

  int ifix;
  for (ifix = 0; ifix < modify->nfix; ifix++) {
    if (strcmp(modify->fix[ifix]->style,"gravity") == 0) break;
    if (strcmp(modify->fix[ifix]->style,"gravity/omp") == 0) break;
  }
  if (ifix == modify->nfix)
    error->all(FLERR,"No fix gravity defined for fix pour");

  double xgrav = ((FixGravity *) modify->fix[ifix])->xgrav;
  double ygrav = ((FixGravity *) modify->fix[ifix])->ygrav;
  double zgrav = ((FixGravity *) modify->fix[ifix])->zgrav;

  if (domain->dimension == 3) {
    if (fabs(xgrav) > EPSILON || fabs(ygrav) > EPSILON ||
        fabs(zgrav+1.0) > EPSILON)
      error->all(FLERR,"Gravity must point in -z to use with fix pour in 3d");
  } else {
    if (fabs(xgrav) > EPSILON || fabs(ygrav+1.0) > EPSILON ||
        fabs(zgrav) > EPSILON)
      error->all(FLERR,"Gravity must point in -y to use with fix pour in 2d");
  }

  double gnew = - ((FixGravity *) modify->fix[ifix])->magnitude * force->ftm2v;
  if (gnew != grav)
    error->all(FLERR,"Gravity changed since fix pour was created");

  // if rigidflag defined, check for rigid/small fix
  // its molecule template must be same as this one

  fixrigid = NULL;
  if (rigidflag) {
    int ifix = modify->find_fix(idrigid);
    if (ifix < 0) error->all(FLERR,"Fix pour rigid fix does not exist");
    fixrigid = modify->fix[ifix];
    int tmp;
    if (onemol != (Molecule *) fixrigid->extract("onemol",tmp))
      error->all(FLERR,
                 "Fix pour and fix rigid/small not using "
                 "same molecule template ID");
  }

  // if shakeflag defined, check for SHAKE fix
  // its molecule template must be same as this one

  fixshake = NULL;
  if (shakeflag) {
    int ifix = modify->find_fix(idshake);
    if (ifix < 0) error->all(FLERR,"Fix pour shake fix does not exist");
    fixshake = modify->fix[ifix];
    int tmp;
    if (onemol != (Molecule *) fixshake->extract("onemol",tmp))
      error->all(FLERR,"Fix pour and fix shake not using "
                 "same molecule template ID");
  }
}

/* ----------------------------------------------------------------------
   perform particle insertion
------------------------------------------------------------------------- */

void FixPour::pre_exchange()
{
  int i,j,m,flag,nlocalprev;
  double r[3],rotmat[3][3],quat[4],vnew[3];
  double *newcoord;

  // just return if should not be called on this timestep

  if (next_reneighbor != update->ntimestep) return;

  // find current max atom and molecule IDs if necessary

  if (!idnext) find_maxid();

  // nnew = # of particles (atoms or molecules) to insert this timestep

  int nnew = nper;
  if (ninserted + nnew > ninsert) nnew = ninsert - ninserted;

  // lo/hi current = z (or y) bounds of insertion region this timestep

  int dimension = domain->dimension;
  if (dimension == 3) {
    lo_current = zlo + (update->ntimestep - nfirst) * update->dt * rate;
    hi_current = zhi + (update->ntimestep - nfirst) * update->dt * rate;
  } else {
    lo_current = ylo + (update->ntimestep - nfirst) * update->dt * rate;
    hi_current = yhi + (update->ntimestep - nfirst) * update->dt * rate;
  }

  // ncount = # of my atoms that overlap the insertion region
  // nprevious = total of ncount across all procs

  int ncount = 0;
  for (i = 0; i < atom->nlocal; i++)
    if (overlap(i)) ncount++;

  int nprevious;
  MPI_Allreduce(&ncount,&nprevious,1,MPI_INT,MPI_SUM,world);

  // xmine is for my atoms
  // xnear is for atoms from all procs + atoms to be inserted

  double **xmine,**xnear;
  memory->create(xmine,ncount,4,"fix_pour:xmine");
  memory->create(xnear,nprevious+nnew*natom,4,"fix_pour:xnear");
  int nnear = nprevious;

  // setup for allgatherv

  int n = 4*ncount;
  MPI_Allgather(&n,1,MPI_INT,recvcounts,1,MPI_INT,world);

  displs[0] = 0;
  for (int iproc = 1; iproc < nprocs; iproc++)
    displs[iproc] = displs[iproc-1] + recvcounts[iproc-1];

  // load up xmine array

  double **x = atom->x;
  double *radius = atom->radius;

  ncount = 0;
  for (i = 0; i < atom->nlocal; i++)
    if (overlap(i)) {
      xmine[ncount][0] = x[i][0];
      xmine[ncount][1] = x[i][1];
      xmine[ncount][2] = x[i][2];
      xmine[ncount][3] = radius[i];
      ncount++;
    }

  // perform allgatherv to acquire list of nearby particles on all procs

  double *ptr = NULL;
  if (ncount) ptr = xmine[0];
  MPI_Allgatherv(ptr,4*ncount,MPI_DOUBLE,
                 xnear[0],recvcounts,displs,MPI_DOUBLE,world);

  // insert new particles into xnear list, one by one
  // check against all nearby atoms and previously inserted ones
  // if there is an overlap then try again at same z (3d) or y (2d) coord
  // else insert by adding to xnear list
  // max = maximum # of insertion attempts for all particles
  // h = height, biased to give uniform distribution in time of insertion
  // for MOLECULE mode:
  //   coords = coords of all atoms in particle
  //   perform random rotation around center pt
  //   apply PBC so final coords are inside box
  //   store image flag modified due to PBC

  int success;
  double radtmp,delx,dely,delz,rsq,radsum,rn,h;
  double coord[3];

  int nfix = modify->nfix;
  Fix **fix = modify->fix;

  double denstmp;
  double *sublo = domain->sublo;
  double *subhi = domain->subhi;

  int attempt = 0;
  int maxiter = nnew * maxattempt;
  int ntotal = nprevious + nnew*natom;

  while (nnear < ntotal) {
    rn = random->uniform();
    h = hi_current - rn*rn * (hi_current-lo_current);
    if (mode == ATOM) radtmp = radius_sample();

    success = 0;
    while (attempt < maxiter) {
      attempt++;
      xyz_random(h,coord);

      if (mode == ATOM) {
        coords[0][0] = coord[0];
        coords[0][1] = coord[1];
        coords[0][2] = coord[2];
        coords[0][3] = radtmp;
        imageflags[0] = ((imageint) IMGMAX << IMG2BITS) |
            ((imageint) IMGMAX << IMGBITS) | IMGMAX;
      } else {
        if (dimension == 3) {
          r[0] = random->uniform() - 0.5;
          r[1] = random->uniform() - 0.5;
          r[2] = random->uniform() - 0.5;
        } else {
          r[0] = r[1] = 0.0;
          r[2] = 1.0;
        }
        double theta = random->uniform() * MY_2PI;
        MathExtra::norm3(r);
        MathExtra::axisangle_to_quat(r,theta,quat);
        MathExtra::quat_to_mat(quat,rotmat);
        for (i = 0; i < natom; i++) {
          MathExtra::matvec(rotmat,onemol->dx[i],coords[i]);
          coords[i][0] += coord[0];
          coords[i][1] += coord[1];
          coords[i][2] += coord[2];

          // coords[3] = particle radius
          // default to 0.5, if radii not defined in Molecule
          //   same as atom->avec->create_atom(), invoked below

          if (onemol->radiusflag) coords[i][3] = onemol->radius[i];
          else coords[i][3] = 0.5;

          imageflags[i] = ((imageint) IMGMAX << IMG2BITS) |
            ((imageint) IMGMAX << IMGBITS) | IMGMAX;
          domain->remap(coords[i],imageflags[i]);
        }
      }

      // if any pair of atoms overlap, try again
      // use minimum_image() to account for PBC

      for (m = 0; m < natom; m++) {
        for (i = 0; i < nnear; i++) {
          delx = coords[m][0] - xnear[i][0];
          dely = coords[m][1] - xnear[i][1];
          delz = coords[m][2] - xnear[i][2];
	  domain->minimum_image(delx,dely,delz);
          rsq = delx*delx + dely*dely + delz*delz;
          radsum = coords[m][3] + xnear[i][3];
          if (rsq <= radsum*radsum) break;
        }
        if (i < nnear) break;
      }
      if (m == natom) {
        success = 1;
        break;
      }
    }

    if (!success) break;

    // proceed with insertion

    nlocalprev = atom->nlocal;

    // add all atoms in particle to xnear

    for (m = 0; m < natom; m++) {
      xnear[nnear][0] = coords[m][0];
      xnear[nnear][1] = coords[m][1];
      xnear[nnear][2] = coords[m][2];
      xnear[nnear][3] = coords[m][3];
      nnear++;
    }

    // choose random velocity for new particle
    // used for every atom in molecule
    // z velocity set to what velocity would be if particle
    //   had fallen from top of insertion region
    //   this gives continuous stream of atoms
    //   solution for v from these 2 eqs, after eliminate t:
    //     v = vz + grav*t
    //     coord[2] = hi_current + vz*t + 1/2 grav t^2

    if (dimension == 3) {
      vnew[0] = vxlo + random->uniform() * (vxhi-vxlo);
      vnew[1] = vylo + random->uniform() * (vyhi-vylo);
      vnew[2] = -sqrt(vz*vz + 2.0*grav*(coord[2]-hi_current));
    } else {
      vnew[0] = vxlo + random->uniform() * (vxhi-vxlo);
      vnew[1] = -sqrt(vy*vy + 2.0*grav*(coord[1]-hi_current));
      vnew[2] = 0.0;
    }

    // check if new atoms are in my sub-box or above it if I am highest proc
    // if so, add atom to my list via create_atom()
    // initialize additional info about the atoms
    // set group mask to "all" plus fix group

    for (m = 0; m < natom; m++) {
      if (mode == ATOM)
        denstmp = density_lo + random->uniform() * (density_hi-density_lo);
      newcoord = coords[m];

      flag = 0;
      if (newcoord[0] >= sublo[0] && newcoord[0] < subhi[0] &&
          newcoord[1] >= sublo[1] && newcoord[1] < subhi[1] &&
          newcoord[2] >= sublo[2] && newcoord[2] < subhi[2]) flag = 1;
      else if (dimension == 3 && newcoord[2] >= domain->boxhi[2] &&
               comm->myloc[2] == comm->procgrid[2]-1 &&
               newcoord[0] >= sublo[0] && newcoord[0] < subhi[0] &&
               newcoord[1] >= sublo[1] && newcoord[1] < subhi[1]) flag = 1;
      else if (dimension == 2 && newcoord[1] >= domain->boxhi[1] &&
               comm->myloc[1] == comm->procgrid[1]-1 &&
               newcoord[0] >= sublo[0] && newcoord[0] < subhi[0]) flag = 1;

      if (flag) {
        if (mode == ATOM) atom->avec->create_atom(ntype,coords[m]);
        else atom->avec->create_atom(ntype+onemol->type[m],coords[m]);
        int n = atom->nlocal - 1;
        atom->tag[n] = maxtag_all + m+1;
        if (mode == MOLECULE) {
          if (atom->molecule_flag) atom->molecule[n] = maxmol_all+1;
          if (atom->molecular == 2) {
            atom->molindex[n] = 0;
            atom->molatom[n] = m;
          }
        }
        atom->mask[n] = 1 | groupbit;
        atom->image[n] = imageflags[m];
        atom->v[n][0] = vnew[0];
        atom->v[n][1] = vnew[1];
        atom->v[n][2] = vnew[2];
        if (mode == ATOM) {
          radtmp = newcoord[3];
          atom->radius[n] = radtmp;
          atom->rmass[n] = 4.0*MY_PI/3.0 * radtmp*radtmp*radtmp * denstmp;
        } else atom->add_molecule_atom(onemol,m,n,maxtag_all);
        for (j = 0; j < nfix; j++)
          if (fix[j]->create_attribute) fix[j]->set_arrays(n);
      }
    }

    // FixRigidSmall::set_molecule stores rigid body attributes
    //   coord is new position of geometric center of mol, not COM
    // FixShake::set_molecule stores shake info for molecule

    if (rigidflag)
      fixrigid->set_molecule(nlocalprev,maxtag_all,coord,vnew,quat);
    else if (shakeflag)
      fixshake->set_molecule(nlocalprev,maxtag_all,coord,vnew,quat);

    maxtag_all += natom;
    if (mode == MOLECULE && atom->molecule_flag) maxmol_all++;
  }

  // warn if not successful with all insertions b/c too many attempts

  int ninserted_atoms = nnear - nprevious;
  int ninserted_mols = ninserted_atoms / natom;
  ninserted += ninserted_mols;
  if (ninserted_mols < nnew && me == 0)
    error->warning(FLERR,"Less insertions than requested",0);

  // reset global natoms,nbonds,etc
  // increment maxtag_all and maxmol_all if necessary
  // if global map exists, reset it now instead of waiting for comm
  // since adding atoms messes up ghosts

  if (ninserted_atoms) {
    atom->natoms += ninserted_atoms;
    if (atom->natoms < 0 || atom->natoms > MAXBIGINT)
      error->all(FLERR,"Too many total atoms");
    if (mode == MOLECULE) {
      atom->nbonds += onemol->nbonds * ninserted_mols;
      atom->nangles += onemol->nangles * ninserted_mols;
      atom->ndihedrals += onemol->ndihedrals * ninserted_mols;
      atom->nimpropers += onemol->nimpropers * ninserted_mols;
    }
    if (maxtag_all >= MAXTAGINT)
      error->all(FLERR,"New atom IDs exceed maximum allowed ID");
    if (atom->map_style) {
      atom->nghost = 0;
      atom->map_init();
      atom->map_set();
    }
  }

  // free local memory

  memory->destroy(xmine);
  memory->destroy(xnear);

  // next timestep to insert

  if (ninserted < ninsert) next_reneighbor += nfreq;
  else next_reneighbor = 0;
}

/* ----------------------------------------------------------------------
   maxtag_all = current max atom ID for all atoms
   maxmol_all = current max molecule ID for all atoms
------------------------------------------------------------------------- */

void FixPour::find_maxid()
{
  tagint *tag = atom->tag;
  tagint *molecule = atom->molecule;
  int nlocal = atom->nlocal;

  tagint max = 0;
  for (int i = 0; i < nlocal; i++) max = MAX(max,tag[i]);
  MPI_Allreduce(&max,&maxtag_all,1,MPI_LMP_TAGINT,MPI_MAX,world);

  if (mode == MOLECULE && molecule) {
    max = 0;
    for (int i = 0; i < nlocal; i++) max = MAX(max,molecule[i]);
    MPI_Allreduce(&max,&maxmol_all,1,MPI_LMP_TAGINT,MPI_MAX,world);
  }
}

/* ----------------------------------------------------------------------
   check if particle i could overlap with a particle inserted into region
   return 1 if yes, 0 if no
   for ATOM mode, use delta with maximum size for inserted atoms
   for MOLECULE mode, use delta with radius of inserted molecules
   account for PBC in overlap decision via outside() and minimum_image()
------------------------------------------------------------------------- */

int FixPour::overlap(int i)
{
  double delta;
  if (mode == ATOM) delta = atom->radius[i] + radius_max;
  else delta = atom->radius[i] + onemol->molradius;

  double *x = atom->x[i];

  if (domain->dimension == 3) {
    if (region_style == 1) {
      if (outside(0,x[0],xlo-delta,xhi+delta)) return 0;
      if (outside(1,x[1],ylo-delta,yhi+delta)) return 0;
      if (outside(2,x[2],lo_current-delta,hi_current+delta)) return 0;
    } else {
      double delx = x[0] - xc;
      double dely = x[1] - yc;
      double delz = 0.0;
      domain->minimum_image(delx,dely,delz);
      double rsq = delx*delx + dely*dely;
      double r = rc + delta;
      if (rsq > r*r) return 0;
      if (outside(2,x[2],lo_current-delta,hi_current+delta)) return 0;
    }
  } else {
    if (outside(0,x[0],xlo-delta,xhi+delta)) return 0;
    if (outside(1,x[1],lo_current-delta,hi_current+delta)) return 0;
  }

  return 1;
}

/* ----------------------------------------------------------------------
   check if value is inside/outside lo/hi bounds in dimension
   account for PBC if needed
   return 1 if value is outside, 0 if inside
------------------------------------------------------------------------- */

int FixPour::outside(int dim, double value, double lo, double hi)
{
  double boxlo = domain->boxlo[dim];
  double boxhi = domain->boxhi[dim];

  if (domain->periodicity[dim]) {
    if (lo < boxlo && hi > boxhi) {
      return 0;
    } else if (lo < boxlo) {
      if (value > hi && value < lo + domain->prd[dim]) return 1;
    } else if (hi > boxhi) {
      if (value > hi - domain->prd[dim] && value < lo) return 1;
    } else {
      if (value < lo || value > hi) return 1;
    }
  } 

  if (value < lo || value > hi) return 1;
  return 0;
}

/* ---------------------------------------------------------------------- */

void FixPour::xyz_random(double h, double *coord)
{
  if (domain->dimension == 3) {
    if (region_style == 1) {
      coord[0] = xlo + random->uniform() * (xhi-xlo);
      coord[1] = ylo + random->uniform() * (yhi-ylo);
      coord[2] = h;
    } else {
      double r1,r2;
      while (1) {
        r1 = random->uniform() - 0.5;
        r2 = random->uniform() - 0.5;
        if (r1*r1 + r2*r2 < 0.25) break;
      }
      coord[0] = xc + 2.0*r1*rc;
      coord[1] = yc + 2.0*r2*rc;
      coord[2] = h;
    }
  } else {
    coord[0] = xlo + random->uniform() * (xhi-xlo);
    coord[1] = h;
    coord[2] = 0.0;
  }
}

/* ---------------------------------------------------------------------- */

double FixPour::radius_sample()
{
  if (dstyle == ONE) return radius_one;
  if (dstyle == RANGE) return radius_lo + 
                         random->uniform()*(radius_hi-radius_lo);

  double value = random->uniform();

  int i = 0;
  double sum = 0.0;
  while (sum < value) {
    sum += frac_poly[i];
    i++;
  }
  return radius_poly[i-1];
}

/* ----------------------------------------------------------------------
   parse optional parameters at end of input line
------------------------------------------------------------------------- */

void FixPour::options(int narg, char **arg)
{
  // defaults

  iregion = -1;
  mode = ATOM;
  rigidflag = 0;
  idrigid = NULL;
  shakeflag = 0;
  idshake = NULL;
  idnext = 0;
  dstyle = ONE;
  radius_max = radius_one = 0.5;
  radius_poly = frac_poly = NULL;
  density_lo = density_hi = 1.0;
  volfrac = 0.25;
  maxattempt = 50;
  rate = 0.0;
  vxlo = vxhi = vylo = vyhi = vy = vz = 0.0;

  int iarg = 0;
  while (iarg < narg) {
    if (strcmp(arg[iarg],"region") == 0) {
      if (iarg+2 > narg) error->all(FLERR,"Illegal fix pour command");
      iregion = domain->find_region(arg[iarg+1]);
      if (iregion == -1) error->all(FLERR,"Fix pour region ID does not exist");
      iarg += 2;
    } else if (strcmp(arg[iarg],"mol") == 0) {
      if (iarg+2 > narg) error->all(FLERR,"Illegal fix pour command");
      int imol = atom->find_molecule(arg[iarg+1]);
      if (imol == -1)
        error->all(FLERR,"Molecule template ID for fix pour does not exist");
      if (atom->molecules[imol]->nset > 1 && comm->me == 0)
        error->warning(FLERR,"Molecule template for "
                       "fix pour has multiple molecules");
      mode = MOLECULE;
      onemol = atom->molecules[imol];
      iarg += 2;
    } else if (strcmp(arg[iarg],"rigid") == 0) {
      if (iarg+2 > narg) error->all(FLERR,"Illegal fix pour command");
      int n = strlen(arg[iarg+1]) + 1;
      delete [] idrigid;
      idrigid = new char[n];
      strcpy(idrigid,arg[iarg+1]);
      rigidflag = 1;
      iarg += 2;
    } else if (strcmp(arg[iarg],"shake") == 0) {
      if (iarg+2 > narg) error->all(FLERR,"Illegal fix pour command");
      int n = strlen(arg[iarg+1]) + 1;
      delete [] idshake;
      idshake = new char[n];
      strcpy(idshake,arg[iarg+1]);
      shakeflag = 1;
      iarg += 2;

    } else if (strcmp(arg[iarg],"id") == 0) {
      if (iarg+2 > narg) error->all(FLERR,"Illegal fix pour command");
      if (strcmp(arg[iarg+1],"max") == 0) idnext = 0;
      else if (strcmp(arg[iarg+1],"next") == 0) idnext = 1;
      else error->all(FLERR,"Illegal fix pour command");
      iarg += 2;
    } else if (strcmp(arg[iarg],"diam") == 0) {
      if (iarg+2 > narg) error->all(FLERR,"Illegal fix pour command");
      if (strcmp(arg[iarg+1],"one") == 0) {
        if (iarg+3 > narg) error->all(FLERR,"Illegal fix pour command");
        dstyle = ONE;
        radius_one = 0.5 * force->numeric(FLERR,arg[iarg+2]);
        radius_max = radius_one;
        iarg += 3;
      } else if (strcmp(arg[iarg+1],"range") == 0) {
        if (iarg+4 > narg) error->all(FLERR,"Illegal fix pour command");
        dstyle = RANGE;
        radius_lo = 0.5 * force->numeric(FLERR,arg[iarg+2]);
        radius_hi = 0.5 * force->numeric(FLERR,arg[iarg+3]);
        radius_max = radius_hi;
        iarg += 4;
      } else if (strcmp(arg[iarg+1],"poly") == 0) {
        if (iarg+3 > narg) error->all(FLERR,"Illegal fix pour command");
        dstyle = POLY;
        npoly = force->inumeric(FLERR,arg[iarg+2]);
        if (npoly <= 0) error->all(FLERR,"Illegal fix pour command");
        if (iarg+3 + 2*npoly > narg) 
          error->all(FLERR,"Illegal fix pour command");
        radius_poly = new double[npoly];
        frac_poly = new double[npoly];
        iarg += 3;
        radius_max = 0.0;
        for (int i = 0; i < npoly; i++) {
          radius_poly[i] = 0.5 * force->numeric(FLERR,arg[iarg++]);
          frac_poly[i] = force->numeric(FLERR,arg[iarg++]);
          if (radius_poly[i] <= 0.0 || frac_poly[i] < 0.0)
            error->all(FLERR,"Illegal fix pour command");
          radius_max = MAX(radius_max,radius_poly[i]);
        }
        double sum = 0.0;
        for (int i = 0; i < npoly; i++) sum += frac_poly[i];
        if (sum != 1.0)
          error->all(FLERR,"Fix pour polydisperse fractions do not sum to 1.0");
      } else error->all(FLERR,"Illegal fix pour command");

    } else if (strcmp(arg[iarg],"dens") == 0) {
      if (iarg+3 > narg) error->all(FLERR,"Illegal fix pour command");
      density_lo = force->numeric(FLERR,arg[iarg+1]);
      density_hi = force->numeric(FLERR,arg[iarg+2]);
      iarg += 3;
    } else if (strcmp(arg[iarg],"vol") == 0) {
      if (iarg+3 > narg) error->all(FLERR,"Illegal fix pour command");
      volfrac = force->numeric(FLERR,arg[iarg+1]);
      maxattempt = force->inumeric(FLERR,arg[iarg+2]);
      iarg += 3;
    } else if (strcmp(arg[iarg],"rate") == 0) {
      if (iarg+2 > narg) error->all(FLERR,"Illegal fix pour command");
      rate = force->numeric(FLERR,arg[iarg+1]);
      iarg += 2;
    } else if (strcmp(arg[iarg],"vel") == 0) {
      if (domain->dimension == 3) {
        if (iarg+6 > narg) error->all(FLERR,"Illegal fix pour command");
        vxlo = force->numeric(FLERR,arg[iarg+1]);
        vxhi = force->numeric(FLERR,arg[iarg+2]);
        vylo = force->numeric(FLERR,arg[iarg+3]);
        vyhi = force->numeric(FLERR,arg[iarg+4]);
        vz = force->numeric(FLERR,arg[iarg+5]);
        iarg += 6;
      } else {
        if (iarg+4 > narg) error->all(FLERR,"Illegal fix pour command");
        vxlo = force->numeric(FLERR,arg[iarg+1]);
        vxhi = force->numeric(FLERR,arg[iarg+2]);
        vy = force->numeric(FLERR,arg[iarg+3]);
        vz = 0.0;
        iarg += 4;
      }
    } else error->all(FLERR,"Illegal fix pour command");
  }
}

/* ---------------------------------------------------------------------- */

void FixPour::reset_dt()
{
  error->all(FLERR,"Cannot change timestep with fix pour");
}

/* ----------------------------------------------------------------------
   extract particle radius for atom type = itype
------------------------------------------------------------------------- */

void *FixPour::extract(const char *str, int &itype)
{
  if (strcmp(str,"radius") == 0) {
    if (mode == ATOM) {
      if (itype == ntype) oneradius = radius_max;
      else oneradius = 0.0;
    } else {
      double *radius = onemol->radius;
      int *type = onemol->type;
      int natoms = onemol->natoms;

      // check radii of matching types in Molecule
      // default to 0.5, if radii not defined in Molecule
      //   same as atom->avec->create_atom(), invoked in pre_exchange()

      oneradius = 0.0;
      for (int i = 0; i < natoms; i++)
        if (type[i] == itype-ntype) {
          if (radius) oneradius = MAX(oneradius,radius[i]);
          else oneradius = 0.5;
        }
    }
    itype = 0;
    return &oneradius;
  }
  return NULL;
}<|MERGE_RESOLUTION|>--- conflicted
+++ resolved
@@ -210,12 +210,8 @@
   // volume_one = volume of inserted particle (with max possible radius)
   // in 3d, insure dy >= 1, for quasi-2d simulations
 
-<<<<<<< HEAD
-  double volume,volume_one=0.0;
-=======
-  double volume,volume_one;
-
->>>>>>> 2cf0a3ba
+  double volume,volume_one=1.0;
+
   if (domain->dimension == 3) {
     if (region_style == 1) {
       double dy = yhi - ylo;
