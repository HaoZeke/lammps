--- conflicted
+++ resolved
@@ -354,19 +354,10 @@
     nbytes = sizeof(double) * nlocal;
     if (force->newton) nbytes += sizeof(double) * atom->nghost;
 
-<<<<<<< HEAD
-    if (nbytes > 0) {
-      memset(&(atom->f[0][0]),0,3*nbytes);
-      if (torqueflag)  memset(&(atom->torque[0][0]),0,3*nbytes);
-      if (erforceflag) memset(&(atom->erforce[0]),  0,  nbytes);
-      if (e_flag)      memset(&(atom->de[0]),       0,  nbytes);
-      if (rho_flag)    memset(&(atom->drho[0]),     0,  nbytes);
-=======
     if (nbytes) {
       memset(&atom->f[0][0],0,3*nbytes);
       if (torqueflag) memset(&atom->torque[0][0],0,3*nbytes);
       if (extraflag) atom->avec->force_clear(0,nbytes);
->>>>>>> 52a1ef7a
     }
 
   // neighbor includegroup flag is set
