--- conflicted
+++ resolved
@@ -59,12 +59,8 @@
 
   // first line has to have the number of atoms
   // truncate the string to the first whitespace,
-<<<<<<< HEAD
-  // so force->bnumeric() does not abend.
-=======
   //   so force->bnumeric() does not hiccup
 
->>>>>>> 27c4accd
   for (int i=0; (i < MAXLINE) && (eof[i] != '\0'); ++i) {
     if (eof[i] == '\n' || eof[i] == '\r' || eof[i] == ' ' || eof[i] == '\t') {
       eof[i] = '\0';
