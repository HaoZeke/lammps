/* ----------------------------------------------------------------------
   LAMMPS - Large-scale Atomic/Molecular Massively Parallel Simulator
   http://lammps.sandia.gov, Sandia National Laboratories
   Steve Plimpton, sjplimp@sandia.gov

   Copyright (2003) Sandia Corporation.  Under the terms of Contract
   DE-AC04-94AL85000 with Sandia Corporation, the U.S. Government retains
   certain rights in this software.  This software is distributed under 
   the GNU General Public License.

   See the README file in the top-level LAMMPS directory.
------------------------------------------------------------------------- */

#include "string.h"
#include "dump_xyz.h"
#include "atom.h"
#include "group.h"
#include "error.h"
#include "memory.h"
#include "update.h"

using namespace LAMMPS_NS;

/* ---------------------------------------------------------------------- */

DumpXYZ::DumpXYZ(LAMMPS *lmp, int narg, char **arg) : Dump(lmp, narg, arg)
{
  if (narg != 5) error->all(FLERR,"Illegal dump xyz command");
  if (binary || multiproc) error->all(FLERR,"Invalid dump xyz filename");

  size_one = 5;
  sort_flag = 1;
  sortcol = 0;

<<<<<<< HEAD
  if (format_default)
    delete[] format_default;
=======
  if (format_default) delete [] format_default;
>>>>>>> cf97293d

  char *str = (char *) "%s %g %g %g";
  int n = strlen(str) + 1;
  format_default = new char[n];
  strcpy(format_default,str);

  ntypes = atom->ntypes;
  typenames = NULL;
}

/* ---------------------------------------------------------------------- */

DumpXYZ::~DumpXYZ()
{
  delete[] format_default;
  format_default = NULL;

  if (typenames) {
    for (int i = 1; i <= ntypes; i++)
      delete [] typenames[i];
<<<<<<< HEAD

=======
>>>>>>> cf97293d
    delete [] typenames;
    typenames = NULL;
  }
}

/* ---------------------------------------------------------------------- */

void DumpXYZ::init_style()
{
  delete [] format;
  char *str;
  if (format_user) str = format_user;
  else str = format_default;

  int n = strlen(str) + 2;
  format = new char[n];
  strcpy(format,str);
  strcat(format,"\n");

<<<<<<< HEAD
  /* initialize typenames array to be 
     backward compatible by default */
=======
  // initialize typenames array to be backward compatible by default
  // a 32-bit int can be maximally 10 digits plus sign
>>>>>>> cf97293d

  if (typenames == NULL) {
    typenames = new char*[ntypes+1];
    for (int itype = 1; itype <= ntypes; itype++) {
<<<<<<< HEAD
      /* a 32-bit int can be maximally 10 digits plus sign */
=======
>>>>>>> cf97293d
      typenames[itype] = new char[12];
      sprintf(typenames[itype],"%d",itype);
    }
  }

  // open single file, one time only

  if (multifile == 0) openfile();
}

/* ---------------------------------------------------------------------- */

int DumpXYZ::modify_param(int narg, char **arg)
{
  if (strcmp(arg[0],"element") == 0) {
    if (narg < ntypes+1)
      error->all(FLERR, "Dump modify element names do not match atom types");

    if (typenames) {
      for (int i = 1; i <= ntypes; i++)
	delete [] typenames[i];

      delete [] typenames;
      typenames = NULL;
    }

    typenames = new char*[ntypes+1];
    for (int itype = 1; itype <= ntypes; itype++) {
      int n = strlen(arg[itype]) + 1;
      typenames[itype] = new char[n];
      strcpy(typenames[itype],arg[itype]);
    }

    return ntypes+1;
  }

  return 0;
}

/* ---------------------------------------------------------------------- */

void DumpXYZ::write_header(bigint n)
{
  if (me == 0) {
    fprintf(fp,BIGINT_FORMAT "\n",n);
    fprintf(fp,"Atoms. Timestep: " BIGINT_FORMAT "\n",update->ntimestep);
  }
}

/* ---------------------------------------------------------------------- */

void DumpXYZ::pack(int *ids)
{
  int m,n;

  int *tag = atom->tag;
  int *type = atom->type;
  int *mask = atom->mask;
  double **x = atom->x;
  int nlocal = atom->nlocal;

  m = n = 0;
  for (int i = 0; i < nlocal; i++)
    if (mask[i] & groupbit) {
      buf[m++] = tag[i];
      buf[m++] = type[i];
      buf[m++] = x[i][0];
      buf[m++] = x[i][1];
      buf[m++] = x[i][2];
      if (ids) ids[n++] = tag[i];
    }
}

/* ---------------------------------------------------------------------- */

void DumpXYZ::write_data(int n, double *mybuf)
{
  int m = 0;
  for (int i = 0; i < n; i++) {
    fprintf(fp,format,
	    typenames[static_cast<int> (mybuf[m+1])],
	    mybuf[m+2],mybuf[m+3],mybuf[m+4]);
    m += size_one;
  }
}<|MERGE_RESOLUTION|>--- conflicted
+++ resolved
@@ -32,12 +32,7 @@
   sort_flag = 1;
   sortcol = 0;
 
-<<<<<<< HEAD
-  if (format_default)
-    delete[] format_default;
-=======
   if (format_default) delete [] format_default;
->>>>>>> cf97293d
 
   char *str = (char *) "%s %g %g %g";
   int n = strlen(str) + 1;
@@ -58,10 +53,6 @@
   if (typenames) {
     for (int i = 1; i <= ntypes; i++)
       delete [] typenames[i];
-<<<<<<< HEAD
-
-=======
->>>>>>> cf97293d
     delete [] typenames;
     typenames = NULL;
   }
@@ -81,21 +72,12 @@
   strcpy(format,str);
   strcat(format,"\n");
 
-<<<<<<< HEAD
-  /* initialize typenames array to be 
-     backward compatible by default */
-=======
   // initialize typenames array to be backward compatible by default
   // a 32-bit int can be maximally 10 digits plus sign
->>>>>>> cf97293d
 
   if (typenames == NULL) {
     typenames = new char*[ntypes+1];
     for (int itype = 1; itype <= ntypes; itype++) {
-<<<<<<< HEAD
-      /* a 32-bit int can be maximally 10 digits plus sign */
-=======
->>>>>>> cf97293d
       typenames[itype] = new char[12];
       sprintf(typenames[itype],"%d",itype);
     }
