--- conflicted
+++ resolved
@@ -144,231 +144,122 @@
       atoms();
       atomflag = 1;
     } else if (strcmp(keyword,"Velocities") == 0) {
-<<<<<<< HEAD
-      if (atomflag == 0) error->one("Must read Atoms before Velocities");
-=======
-      if (atomflag == 0) error->all(FLERR,"Must read Atoms before Velocities");
->>>>>>> afc72c79
+      if (atomflag == 0) error->one(FLERR,"Must read Atoms before Velocities");
       velocities();
 
     } else if (strcmp(keyword,"Ellipsoids") == 0) {
       if (!avec_ellipsoid) 
-<<<<<<< HEAD
-	error->one("Invalid data file section: Ellipsoids");
-      if (atomflag == 0) error->one("Must read Atoms before Ellipsoids");
-=======
-	error->all(FLERR,"Invalid data file section: Ellipsoids");
-      if (atomflag == 0) error->all(FLERR,"Must read Atoms before Ellipsoids");
->>>>>>> afc72c79
+	error->one(FLERR,"Invalid data file section: Ellipsoids");
+      if (atomflag == 0) error->one(FLERR,"Must read Atoms before Ellipsoids");
       ellipsoids();
 
     } else if (strcmp(keyword,"Bonds") == 0) {
       if (atom->avec->bonds_allow == 0) 
-<<<<<<< HEAD
-	error->one("Invalid data file section: Bonds");
-      if (atomflag == 0) error->one("Must read Atoms before Bonds");
+	error->one(FLERR,"Invalid data file section: Bonds");
+      if (atomflag == 0) error->one(FLERR,"Must read Atoms before Bonds");
       bonds();
     } else if (strcmp(keyword,"Angles") == 0) {
       if (atom->avec->angles_allow == 0)
-	error->one("Invalid data file section: Angles");
-      if (atomflag == 0) error->one("Must read Atoms before Angles");
-      angles();
-    } else if (strcmp(keyword,"Dihedrals") == 0) {
-      if (atom->avec->dihedrals_allow == 0)
-	error->one("Invalid data file section: Dihedrals");
-      if (atomflag == 0) error->one("Must read Atoms before Dihedrals");
-      dihedrals();
-    } else if (strcmp(keyword,"Impropers") == 0) {
-      if (atom->avec->impropers_allow == 0) 
-	error->one("Invalid data file section: Impropers");
-      if (atomflag == 0) error->one("Must read Atoms before Impropers");
-=======
-	error->all(FLERR,"Invalid data file section: Bonds");
-      if (atomflag == 0) error->all(FLERR,"Must read Atoms before Bonds");
-      bonds();
-    } else if (strcmp(keyword,"Angles") == 0) {
-      if (atom->avec->angles_allow == 0)
-	error->all(FLERR,"Invalid data file section: Angles");
+	error->one(FLERR,"Invalid data file section: Angles");
       if (atomflag == 0) error->all(FLERR,"Must read Atoms before Angles");
       angles();
     } else if (strcmp(keyword,"Dihedrals") == 0) {
       if (atom->avec->dihedrals_allow == 0)
 	error->all(FLERR,"Invalid data file section: Dihedrals");
-      if (atomflag == 0) error->all(FLERR,"Must read Atoms before Dihedrals");
+      if (atomflag == 0) error->one(FLERR,"Must read Atoms before Dihedrals");
       dihedrals();
     } else if (strcmp(keyword,"Impropers") == 0) {
       if (atom->avec->impropers_allow == 0) 
-	error->all(FLERR,"Invalid data file section: Impropers");
-      if (atomflag == 0) error->all(FLERR,"Must read Atoms before Impropers");
->>>>>>> afc72c79
+	error->one(FLERR,"Invalid data file section: Impropers");
+      if (atomflag == 0) error->one(FLERR,"Must read Atoms before Impropers");
       impropers();
 
     } else if (strcmp(keyword,"Masses") == 0) {
       mass();
     } else if (strcmp(keyword,"Pair Coeffs") == 0) {
       if (force->pair == NULL) 
-<<<<<<< HEAD
-	error->one("Must define pair_style before Pair Coeffs");
+	error->one(FLERR,"Must define pair_style before Pair Coeffs");
       paircoeffs();
     } else if (strcmp(keyword,"Bond Coeffs") == 0) {
       if (atom->avec->bonds_allow == 0) 
-	error->one("Invalid data file section: Bond Coeffs");
+	error->one(FLERR,"Invalid data file section: Bond Coeffs");
       if (force->bond == NULL) 
-	error->one("Must define bond_style before Bond Coeffs");
+	error->one(FLERR,"Must define bond_style before Bond Coeffs");
       bondcoeffs();
     } else if (strcmp(keyword,"Angle Coeffs") == 0) {
       if (atom->avec->angles_allow == 0) 
-	error->one("Invalid data file section: Angle Coeffs");
+	error->one(FLERR,"Invalid data file section: Angle Coeffs");
       if (force->angle == NULL) 
-	error->one("Must define angle_style before Angle Coeffs");
+	error->one(FLERR,"Must define angle_style before Angle Coeffs");
       anglecoeffs(0);
     } else if (strcmp(keyword,"Dihedral Coeffs") == 0) {
       if (atom->avec->dihedrals_allow == 0) 
-	error->one("Invalid data file section: Dihedral Coeffs");
+	error->one(FLERR,"Invalid data file section: Dihedral Coeffs");
       if (force->dihedral == NULL) 
-	error->one("Must define dihedral_style before Dihedral Coeffs");
+	error->one(FLERR,"Must define dihedral_style before Dihedral Coeffs");
       dihedralcoeffs(0);
     } else if (strcmp(keyword,"Improper Coeffs") == 0) {
       if (atom->avec->impropers_allow == 0) 
-	error->one("Invalid data file section: Improper Coeffs");
+	error->one(FLERR,"Invalid data file section: Improper Coeffs");
       if (force->improper == NULL) 
-	error->one("Must define improper_style before Improper Coeffs");
-=======
-	error->all(FLERR,"Must define pair_style before Pair Coeffs");
-      paircoeffs();
-    } else if (strcmp(keyword,"Bond Coeffs") == 0) {
-      if (atom->avec->bonds_allow == 0) 
-	error->all(FLERR,"Invalid data file section: Bond Coeffs");
-      if (force->bond == NULL) 
-	error->all(FLERR,"Must define bond_style before Bond Coeffs");
-      bondcoeffs();
-    } else if (strcmp(keyword,"Angle Coeffs") == 0) {
-      if (atom->avec->angles_allow == 0) 
-	error->all(FLERR,"Invalid data file section: Angle Coeffs");
-      if (force->angle == NULL) 
-	error->all(FLERR,"Must define angle_style before Angle Coeffs");
-      anglecoeffs(0);
-    } else if (strcmp(keyword,"Dihedral Coeffs") == 0) {
-      if (atom->avec->dihedrals_allow == 0) 
-	error->all(FLERR,"Invalid data file section: Dihedral Coeffs");
-      if (force->dihedral == NULL) 
-	error->all(FLERR,"Must define dihedral_style before Dihedral Coeffs");
-      dihedralcoeffs(0);
-    } else if (strcmp(keyword,"Improper Coeffs") == 0) {
-      if (atom->avec->impropers_allow == 0) 
-	error->all(FLERR,"Invalid data file section: Improper Coeffs");
-      if (force->improper == NULL) 
-	error->all(FLERR,"Must define improper_style before Improper Coeffs");
->>>>>>> afc72c79
+	error->one(FLERR,"Must define improper_style before Improper Coeffs");
       impropercoeffs(0);
 
     } else if (strcmp(keyword,"BondBond Coeffs") == 0) {
       if (atom->avec->angles_allow == 0) 
-<<<<<<< HEAD
-	error->one("Invalid data file section: BondBond Coeffs");
+	error->one(FLERR,"Invalid data file section: BondBond Coeffs");
       if (force->angle == NULL) 
-	error->one("Must define angle_style before BondBond Coeffs");
+	error->one(FLERR,"Must define angle_style before BondBond Coeffs");
       anglecoeffs(1);
     } else if (strcmp(keyword,"BondAngle Coeffs") == 0) {
       if (atom->avec->angles_allow == 0) 
-	error->one("Invalid data file section: BondAngle Coeffs");
+	error->one(FLERR,"Invalid data file section: BondAngle Coeffs");
       if (force->angle == NULL) 
-	error->one("Must define angle_style before BondAngle Coeffs");
-=======
-	error->all(FLERR,"Invalid data file section: BondBond Coeffs");
-      if (force->angle == NULL) 
-	error->all(FLERR,"Must define angle_style before BondBond Coeffs");
-      anglecoeffs(1);
-    } else if (strcmp(keyword,"BondAngle Coeffs") == 0) {
-      if (atom->avec->angles_allow == 0) 
-	error->all(FLERR,"Invalid data file section: BondAngle Coeffs");
-      if (force->angle == NULL) 
-	error->all(FLERR,"Must define angle_style before BondAngle Coeffs");
->>>>>>> afc72c79
+	error->one(FLERR,"Must define angle_style before BondAngle Coeffs");
       anglecoeffs(2);
 
     } else if (strcmp(keyword,"MiddleBondTorsion Coeffs") == 0) {
       if (atom->avec->dihedrals_allow == 0) 
-<<<<<<< HEAD
-	error->one("Invalid data file section: MiddleBondTorsion Coeffs");
+	error->one(FLERR,"Invalid data file section: MiddleBondTorsion Coeffs");
       if (force->dihedral == NULL) 
-	error->one("Must define dihedral_style before MiddleBondTorsion Coeffs");
+	error->one(FLERR,"Must define dihedral_style before MiddleBondTorsion Coeffs");
       dihedralcoeffs(1);
     } else if (strcmp(keyword,"EndBondTorsion Coeffs") == 0) {
       if (atom->avec->dihedrals_allow == 0) 
-	error->one("Invalid data file section: EndBondTorsion Coeffs");
+	error->one(FLERR,"Invalid data file section: EndBondTorsion Coeffs");
       if (force->dihedral == NULL) 
-	error->one("Must define dihedral_style before EndBondTorsion Coeffs");
+	error->one(FLERR,"Must define dihedral_style before EndBondTorsion Coeffs");
       dihedralcoeffs(2);
     } else if (strcmp(keyword,"AngleTorsion Coeffs") == 0) {
       if (atom->avec->dihedrals_allow == 0) 
-	error->one("Invalid data file section: AngleTorsion Coeffs");
+	error->one(FLERR,"Invalid data file section: AngleTorsion Coeffs");
       if (force->dihedral == NULL) 
-	error->one("Must define dihedral_style before AngleTorsion Coeffs");
+	error->one(FLERR,"Must define dihedral_style before AngleTorsion Coeffs");
       dihedralcoeffs(3);
     } else if (strcmp(keyword,"AngleAngleTorsion Coeffs") == 0) {
       if (atom->avec->dihedrals_allow == 0) 
-	error->one("Invalid data file section: AngleAngleTorsion Coeffs");
+	error->one(FLERR,"Invalid data file section: AngleAngleTorsion Coeffs");
       if (force->dihedral == NULL) 
-	error->one("Must define dihedral_style before AngleAngleTorsion Coeffs");
+	error->one(FLERR,"Must define dihedral_style before AngleAngleTorsion Coeffs");
       dihedralcoeffs(4);
     } else if (strcmp(keyword,"BondBond13 Coeffs") == 0) {
       if (atom->avec->dihedrals_allow == 0) 
-	error->one("Invalid data file section: BondBond13 Coeffs");
+	error->one(FLERR,"Invalid data file section: BondBond13 Coeffs");
       if (force->dihedral == NULL) 
-	error->one("Must define dihedral_style before BondBond13 Coeffs");
-=======
-	error->all(FLERR,"Invalid data file section: MiddleBondTorsion Coeffs");
-      if (force->dihedral == NULL) 
-	error->all(FLERR,"Must define dihedral_style before MiddleBondTorsion Coeffs");
-      dihedralcoeffs(1);
-    } else if (strcmp(keyword,"EndBondTorsion Coeffs") == 0) {
-      if (atom->avec->dihedrals_allow == 0) 
-	error->all(FLERR,"Invalid data file section: EndBondTorsion Coeffs");
-      if (force->dihedral == NULL) 
-	error->all(FLERR,"Must define dihedral_style before EndBondTorsion Coeffs");
-      dihedralcoeffs(2);
-    } else if (strcmp(keyword,"AngleTorsion Coeffs") == 0) {
-      if (atom->avec->dihedrals_allow == 0) 
-	error->all(FLERR,"Invalid data file section: AngleTorsion Coeffs");
-      if (force->dihedral == NULL) 
-	error->all(FLERR,"Must define dihedral_style before AngleTorsion Coeffs");
-      dihedralcoeffs(3);
-    } else if (strcmp(keyword,"AngleAngleTorsion Coeffs") == 0) {
-      if (atom->avec->dihedrals_allow == 0) 
-	error->all(FLERR,"Invalid data file section: AngleAngleTorsion Coeffs");
-      if (force->dihedral == NULL) 
-	error->all(FLERR,"Must define dihedral_style before AngleAngleTorsion Coeffs");
-      dihedralcoeffs(4);
-    } else if (strcmp(keyword,"BondBond13 Coeffs") == 0) {
-      if (atom->avec->dihedrals_allow == 0) 
-	error->all(FLERR,"Invalid data file section: BondBond13 Coeffs");
-      if (force->dihedral == NULL) 
-	error->all(FLERR,"Must define dihedral_style before BondBond13 Coeffs");
->>>>>>> afc72c79
+	error->one(FLERR,"Must define dihedral_style before BondBond13 Coeffs");
       dihedralcoeffs(5);
 
     } else if (strcmp(keyword,"AngleAngle Coeffs") == 0) {
       if (atom->avec->impropers_allow == 0) 
-<<<<<<< HEAD
-	error->one("Invalid data file section: AngleAngle Coeffs");
+	error->one(FLERR,"Invalid data file section: AngleAngle Coeffs");
       if (force->improper == NULL) 
-	error->one("Must define improper_style before AngleAngle Coeffs");
-=======
-	error->all(FLERR,"Invalid data file section: AngleAngle Coeffs");
-      if (force->improper == NULL) 
-	error->all(FLERR,"Must define improper_style before AngleAngle Coeffs");
->>>>>>> afc72c79
+	error->one(FLERR,"Must define improper_style before AngleAngle Coeffs");
       impropercoeffs(1);
 
     } else {
       char str[128];
       sprintf(str,"Unknown identifier in data file: %s",keyword);
-<<<<<<< HEAD
-      error->one(str);
-=======
-      error->all(FLERR,str);
->>>>>>> afc72c79
+      error->one(FLERR,str);
     }
 
     parse_keyword(0,1);
@@ -383,11 +274,7 @@
   
   // error if natoms > 0 yet no atoms were read
 
-<<<<<<< HEAD
-  if (atom->natoms > 0 && atomflag == 0) error->one("No atoms in data file");
-=======
-  if (atom->natoms > 0 && atomflag == 0) error->all(FLERR,"No atoms in data file");
->>>>>>> afc72c79
+  if (atom->natoms > 0 && atomflag == 0) error->one(FLERR,"No atoms in data file");
 
   // create bond topology now that system is defined
 
@@ -484,11 +371,7 @@
 
     else if (strstr(line,"ellipsoids")) {
       if (!avec_ellipsoid)
-<<<<<<< HEAD
-	error->one("No ellipsoids allowed with this atom style");
-=======
-	error->all(FLERR,"No ellipsoids allowed with this atom style");
->>>>>>> afc72c79
+	error->one(FLERR,"No ellipsoids allowed with this atom style");
       sscanf(line,BIGINT_FORMAT,&nellipsoids);
     }
 
@@ -511,13 +394,8 @@
       atom->nangles < 0 || atom->nangles > MAXBIGINT ||
       atom->ndihedrals < 0 || atom->ndihedrals > MAXBIGINT ||
       atom->nimpropers < 0 || atom->nimpropers > MAXBIGINT) {
-<<<<<<< HEAD
-    if (flag == 0) error->one("System in data file is too big");
-    else error->one("System in data file is too big");
-=======
     if (flag == 0) error->one(FLERR,"System in data file is too big");
-    else error->all(FLERR,"System in data file is too big");
->>>>>>> afc72c79
+    else error->one(FLERR,"System in data file is too big");
   }
 
   // check that exiting string is a valid section keyword
@@ -528,11 +406,7 @@
   if (n == NSECTIONS) {
     char str[128];
     sprintf(str,"Unknown identifier in data file: %s",keyword);
-<<<<<<< HEAD
-    error->one(str);
-=======
-    error->all(FLERR,str);
->>>>>>> afc72c79
+    error->one(FLERR,str);
   }
 
   // error check on consistency of header values
@@ -1154,165 +1028,86 @@
 
     else if (strcmp(keyword,"Ellipsoids") == 0) {
       if (!avec_ellipsoid) 
-<<<<<<< HEAD
-	error->one("Invalid data file section: Ellipsoids");
-=======
-	error->all(FLERR,"Invalid data file section: Ellipsoids");
->>>>>>> afc72c79
+	error->one(FLERR,"Invalid data file section: Ellipsoids");
       ellipsoid_flag = 1;
       skip_lines(nellipsoids);
 
     } else if (strcmp(keyword,"Pair Coeffs") == 0) {
       if (force->pair == NULL) 
-<<<<<<< HEAD
-	error->one("Must define pair_style before Pair Coeffs");
+	error->one(FLERR,"Must define pair_style before Pair Coeffs");
       skip_lines(atom->ntypes);
     } else if (strcmp(keyword,"Bond Coeffs") == 0) {
       if (atom->avec->bonds_allow == 0) 
-	error->one("Invalid data file section: Bond Coeffs");
+	error->one(FLERR,"Invalid data file section: Bond Coeffs");
       if (force->bond == NULL) 
-	error->one("Must define bond_style before Bond Coeffs");
+	error->one(FLERR,"Must define bond_style before Bond Coeffs");
       skip_lines(atom->nbondtypes);
     } else if (strcmp(keyword,"Angle Coeffs") == 0) {
       if (atom->avec->angles_allow == 0) 
-	error->one("Invalid data file section: Angle Coeffs");
+	error->one(FLERR,"Invalid data file section: Angle Coeffs");
       if (force->angle == NULL) 
-	error->one("Must define angle_style before Angle Coeffs");
-=======
-	error->all(FLERR,"Must define pair_style before Pair Coeffs");
-      skip_lines(atom->ntypes);
-    } else if (strcmp(keyword,"Bond Coeffs") == 0) {
-      if (atom->avec->bonds_allow == 0) 
-	error->all(FLERR,"Invalid data file section: Bond Coeffs");
-      if (force->bond == NULL) 
-	error->all(FLERR,"Must define bond_style before Bond Coeffs");
-      skip_lines(atom->nbondtypes);
-    } else if (strcmp(keyword,"Angle Coeffs") == 0) {
-      if (atom->avec->angles_allow == 0) 
-	error->all(FLERR,"Invalid data file section: Angle Coeffs");
-      if (force->angle == NULL) 
-	error->all(FLERR,"Must define angle_style before Angle Coeffs");
->>>>>>> afc72c79
+	error->one(FLERR,"Must define angle_style before Angle Coeffs");
       skip_lines(atom->nangletypes);
     } else if (strcmp(keyword,"Dihedral Coeffs") == 0) {
       skip_lines(atom->ndihedraltypes);
       if (atom->avec->dihedrals_allow == 0) 
-<<<<<<< HEAD
-	error->one("Invalid data file section: Dihedral Coeffs");
+	error->one(FLERR,"Invalid data file section: Dihedral Coeffs");
       if (force->dihedral == NULL) 
-	error->one("Must define dihedral_style before Dihedral Coeffs");
+	error->one(FLERR,"Must define dihedral_style before Dihedral Coeffs");
     }  else if (strcmp(keyword,"Improper Coeffs") == 0) {
       if (atom->avec->impropers_allow == 0) 
-	error->one("Invalid data file section: Improper Coeffs");
+	error->one(FLERR,"Invalid data file section: Improper Coeffs");
       if (force->improper == NULL) 
-	error->one("Must define improper_style before Improper Coeffs");
-=======
-	error->all(FLERR,"Invalid data file section: Dihedral Coeffs");
-      if (force->dihedral == NULL) 
-	error->all(FLERR,"Must define dihedral_style before Dihedral Coeffs");
-    }  else if (strcmp(keyword,"Improper Coeffs") == 0) {
-      if (atom->avec->impropers_allow == 0) 
-	error->all(FLERR,"Invalid data file section: Improper Coeffs");
-      if (force->improper == NULL) 
-	error->all(FLERR,"Must define improper_style before Improper Coeffs");
->>>>>>> afc72c79
+	error->one(FLERR,"Must define improper_style before Improper Coeffs");
       skip_lines(atom->nimpropertypes);
 
     } else if (strcmp(keyword,"BondBond Coeffs") == 0) {
       if (atom->avec->angles_allow == 0) 
-<<<<<<< HEAD
-	error->one("Invalid data file section: BondBond Coeffs");
+	error->one(FLERR,"Invalid data file section: BondBond Coeffs");
       if (force->angle == NULL) 
-	error->one("Must define angle_style before BondBond Coeffs");
+	error->one(FLERR,"Must define angle_style before BondBond Coeffs");
       skip_lines(atom->nangletypes);
     } else if (strcmp(keyword,"BondAngle Coeffs") == 0) {
       if (atom->avec->angles_allow == 0) 
-	error->one("Invalid data file section: BondAngle Coeffs");
+	error->one(FLERR,"Invalid data file section: BondAngle Coeffs");
       if (force->angle == NULL) 
-	error->one("Must define angle_style before BondAngle Coeffs");
+	error->one(FLERR,"Must define angle_style before BondAngle Coeffs");
       skip_lines(atom->nangletypes);
     } else if (strcmp(keyword,"MiddleBondTorsion Coeffs") == 0) {
       if (atom->avec->dihedrals_allow == 0) 
-	error->one("Invalid data file section: MiddleBondTorsion Coeffs");
+	error->one(FLERR,"Invalid data file section: MiddleBondTorsion Coeffs");
       if (force->dihedral == NULL) 
-	error->one("Must define dihedral_style before MiddleBondTorsion Coeffs");
+	error->one(FLERR,"Must define dihedral_style before MiddleBondTorsion Coeffs");
       skip_lines(atom->ndihedraltypes);
     } else if (strcmp(keyword,"EndBondTorsion Coeffs") == 0) {
       if (atom->avec->dihedrals_allow == 0) 
-	error->one("Invalid data file section: EndBondTorsion Coeffs");
+	error->one(FLERR,"Invalid data file section: EndBondTorsion Coeffs");
       if (force->dihedral == NULL) 
-	error->one("Must define dihedral_style before EndBondTorsion Coeffs");
+	error->one(FLERR,"Must define dihedral_style before EndBondTorsion Coeffs");
       skip_lines(atom->ndihedraltypes);
     } else if (strcmp(keyword,"AngleTorsion Coeffs") == 0) {
       if (atom->avec->dihedrals_allow == 0) 
-	error->one("Invalid data file section: AngleTorsion Coeffs");
+	error->one(FLERR,"Invalid data file section: AngleTorsion Coeffs");
       if (force->dihedral == NULL) 
-	error->one("Must define dihedral_style before AngleTorsion Coeffs");
+	error->one(FLERR,"Must define dihedral_style before AngleTorsion Coeffs");
       skip_lines(atom->ndihedraltypes);
     } else if (strcmp(keyword,"AngleAngleTorsion Coeffs") == 0) {
       if (atom->avec->dihedrals_allow == 0) 
-	error->one("Invalid data file section: AngleAngleTorsion Coeffs");
+	error->one(FLERR,"Invalid data file section: AngleAngleTorsion Coeffs");
       if (force->dihedral == NULL) 
-	error->one("Must define dihedral_style before AngleAngleTorsion Coeffs");
+	error->one(FLERR,"Must define dihedral_style before AngleAngleTorsion Coeffs");
       skip_lines(atom->ndihedraltypes);
     } else if (strcmp(keyword,"BondBond13 Coeffs") == 0) {
       if (atom->avec->dihedrals_allow == 0) 
-	error->one("Invalid data file section: BondBond13 Coeffs");
+	error->one(FLERR,"Invalid data file section: BondBond13 Coeffs");
       if (force->dihedral == NULL) 
-	error->one("Must define dihedral_style before BondBond13 Coeffs");
+	error->one(FLERR,"Must define dihedral_style before BondBond13 Coeffs");
       skip_lines(atom->ndihedraltypes);
     } else if (strcmp(keyword,"AngleAngle Coeffs") == 0) {
       if (atom->avec->impropers_allow == 0) 
-	error->one("Invalid data file section: AngleAngle Coeffs");
+	error->one(FLERR,"Invalid data file section: AngleAngle Coeffs");
       if (force->improper == NULL) 
-	error->one("Must define improper_style before AngleAngle Coeffs");
-=======
-	error->all(FLERR,"Invalid data file section: BondBond Coeffs");
-      if (force->angle == NULL) 
-	error->all(FLERR,"Must define angle_style before BondBond Coeffs");
-      skip_lines(atom->nangletypes);
-    } else if (strcmp(keyword,"BondAngle Coeffs") == 0) {
-      if (atom->avec->angles_allow == 0) 
-	error->all(FLERR,"Invalid data file section: BondAngle Coeffs");
-      if (force->angle == NULL) 
-	error->all(FLERR,"Must define angle_style before BondAngle Coeffs");
-      skip_lines(atom->nangletypes);
-    } else if (strcmp(keyword,"MiddleBondTorsion Coeffs") == 0) {
-      if (atom->avec->dihedrals_allow == 0) 
-	error->all(FLERR,"Invalid data file section: MiddleBondTorsion Coeffs");
-      if (force->dihedral == NULL) 
-	error->all(FLERR,"Must define dihedral_style before MiddleBondTorsion Coeffs");
-      skip_lines(atom->ndihedraltypes);
-    } else if (strcmp(keyword,"EndBondTorsion Coeffs") == 0) {
-      if (atom->avec->dihedrals_allow == 0) 
-	error->all(FLERR,"Invalid data file section: EndBondTorsion Coeffs");
-      if (force->dihedral == NULL) 
-	error->all(FLERR,"Must define dihedral_style before EndBondTorsion Coeffs");
-      skip_lines(atom->ndihedraltypes);
-    } else if (strcmp(keyword,"AngleTorsion Coeffs") == 0) {
-      if (atom->avec->dihedrals_allow == 0) 
-	error->all(FLERR,"Invalid data file section: AngleTorsion Coeffs");
-      if (force->dihedral == NULL) 
-	error->all(FLERR,"Must define dihedral_style before AngleTorsion Coeffs");
-      skip_lines(atom->ndihedraltypes);
-    } else if (strcmp(keyword,"AngleAngleTorsion Coeffs") == 0) {
-      if (atom->avec->dihedrals_allow == 0) 
-	error->all(FLERR,"Invalid data file section: AngleAngleTorsion Coeffs");
-      if (force->dihedral == NULL) 
-	error->all(FLERR,"Must define dihedral_style before AngleAngleTorsion Coeffs");
-      skip_lines(atom->ndihedraltypes);
-    } else if (strcmp(keyword,"BondBond13 Coeffs") == 0) {
-      if (atom->avec->dihedrals_allow == 0) 
-	error->all(FLERR,"Invalid data file section: BondBond13 Coeffs");
-      if (force->dihedral == NULL) 
-	error->all(FLERR,"Must define dihedral_style before BondBond13 Coeffs");
-      skip_lines(atom->ndihedraltypes);
-    } else if (strcmp(keyword,"AngleAngle Coeffs") == 0) {
-      if (atom->avec->impropers_allow == 0) 
-	error->all(FLERR,"Invalid data file section: AngleAngle Coeffs");
-      if (force->improper == NULL) 
-	error->all(FLERR,"Must define improper_style before AngleAngle Coeffs");
->>>>>>> afc72c79
+	error->one(FLERR,"Must define improper_style before AngleAngle Coeffs");
       skip_lines(atom->nimpropertypes);
 
     } else if (strcmp(keyword,"Bonds") == 0) {
