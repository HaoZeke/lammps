/* ----------------------------------------------------------------------
   LAMMPS - Large-scale Atomic/Molecular Massively Parallel Simulator
   http://lammps.sandia.gov, Sandia National Laboratories
   Steve Plimpton, sjplimp@sandia.gov

   Copyright (2003) Sandia Corporation.  Under the terms of Contract
   DE-AC04-94AL85000 with Sandia Corporation, the U.S. Government retains
   certain rights in this software.  This software is distributed under 
   the GNU General Public License.

   See the README file in the top-level LAMMPS directory.
------------------------------------------------------------------------- */

#include "mpi.h"
#include "math.h"
#include "string.h"
#include "stdio.h"
#include "finish.h"
#include "timer.h"
#include "atom.h"
#include "comm.h"
#include "force.h"
#include "kspace.h"
#include "update.h"
#include "min.h"
#include "neighbor.h"
#include "neigh_list.h"
#include "neigh_request.h"
#include "output.h"
#include "memory.h"

using namespace LAMMPS_NS;

#define MIN(A,B) ((A) < (B)) ? (A) : (B)
#define MAX(A,B) ((A) > (B)) ? (A) : (B)

/* ---------------------------------------------------------------------- */

Finish::Finish(LAMMPS *lmp) : Pointers(lmp) {}

/* ---------------------------------------------------------------------- */

void Finish::end(int flag)
{
  int i,m,nneigh,nneighfull;
  int histo[10];
  int loopflag,minflag,prdflag,tadflag,timeflag,fftflag,histoflag,neighflag;
  double time,tmp,ave,max,min;
  double time_loop,time_other;
  bigint natoms;

  int me,nprocs;
  MPI_Comm_rank(world,&me);
  MPI_Comm_size(world,&nprocs);

  // choose flavors of statistical output
  // flag determines caller
  // flag = 0 = just loop summary
  // flag = 1 = dynamics or minimization
  // flag = 2 = PRD
  // flag = 3 = TAD
  
  loopflag = 1;
  minflag = prdflag = tadflag = timeflag = fftflag = histoflag = neighflag = 0;

  if (flag == 1) {
    if (update->whichflag == 2) minflag = 1;
    timeflag = histoflag = neighflag = 1;
    if (strstr(force->kspace_style,"pppm")) fftflag = 1;
  }
  if (flag == 2) prdflag = histoflag = neighflag = 1;
  if (flag == 3) tadflag = histoflag = neighflag = 1;

  // loop stats

  if (loopflag) {
    time_other = timer->array[TIME_LOOP] -
      (timer->array[TIME_PAIR] + timer->array[TIME_BOND] + 
       timer->array[TIME_KSPACE] + timer->array[TIME_NEIGHBOR] +
       timer->array[TIME_COMM] + timer->array[TIME_OUTPUT]);
    
    time_loop = timer->array[TIME_LOOP];
    MPI_Allreduce(&time_loop,&tmp,1,MPI_DOUBLE,MPI_SUM,world);
    time_loop = tmp/nprocs;

    // overall loop time
    // use actual natoms, in case atoms were lost

    bigint nblocal = atom->nlocal;
    MPI_Allreduce(&nblocal,&natoms,1,MPI_LMP_BIGINT,MPI_SUM,world);
    
    if (me == 0) {
<<<<<<< HEAD
#if defined(_OPENMP)
      if (screen) 
	fprintf(screen,
		"Loop time of %g on %d procs (%d MPI x %d OpenMP) for %d steps with %.15g atoms\n",
		time_loop,nprocs*comm->nthreads,nprocs,comm->nthreads,update->nsteps,natoms);
      if (logfile)
	fprintf(logfile,
		"Loop time of %g on %d procs (%d MPI x %d OpenMP) for %d steps with %.15g atoms\n",
		time_loop,nprocs*comm->nthreads,nprocs,comm->nthreads,update->nsteps,natoms);
#else
      if (screen) 
	fprintf(screen,
		"Loop time of %g on %d procs for %d steps with %lu atoms\n",
		time_loop,nprocs,update->nsteps,natoms);
      if (logfile)
	fprintf(logfile,
		"Loop time of %g on %d procs for %d steps with %lu atoms\n",
		time_loop,nprocs,update->nsteps,natoms);
#endif
      // extra performance data for simulations with non-reduced time units
      if ( (update->nsteps > 0) &&
	((strcmp(update->unit_style,"metal") == 0) ||
	(strcmp(update->unit_style,"real") == 0)) ) {
	float t_step, ns_day, hrs_ns, tps, one_fs = 1.0;

	// conversion factor to femtoseconds
	if (strcmp(update->unit_style,"metal") == 0) one_fs = 0.001;
	t_step = (float)time_loop / ((float) update->nsteps);
	tps = 1.0/t_step;
	hrs_ns = t_step / update->dt * 1000000.0 * one_fs / 60.0 / 60.0;
	ns_day = 24.0 * 60.0 * 60.0 / t_step * update->dt / one_fs / 1000000.0;
=======
      char str[128];
      sprintf(str,"Loop time of %%g on %%d procs for %%d steps with %s atoms\n",
	      BIGINT_FORMAT);
      if (screen) fprintf(screen,str,time_loop,nprocs,update->nsteps,natoms);
      if (logfile) fprintf(logfile,str,time_loop,nprocs,update->nsteps,natoms);
    }
>>>>>>> dff863f9

	if (screen) 
	  fprintf(screen, "Performance: %.3f ns/day  %.3f hours/ns  %.3f timesteps/s\n",
		  ns_day, hrs_ns, tps);
	if (logfile) 
	  fprintf(logfile, "Performance: %.3f ns/day  %.3f hours/ns  %.3f timesteps/s\n",
		  ns_day, hrs_ns, tps);
      }
    }
    if (time_loop == 0.0) time_loop = 1.0;
  }

  // minimization stats

  if (minflag) {
    if (me == 0) {
      if (screen) fprintf(screen,"\n");
      if (logfile) fprintf(logfile,"\n");
    }

    if (me == 0) {
      if (screen) {
	fprintf(screen,"Minimization stats:\n");
	fprintf(screen,"  Stopping criterion = %s\n",
		update->minimize->stopstr);
	fprintf(screen,"  Energy initial, next-to-last, final = \n"
		"    %18.12g %18.12g %18.12g\n",
		update->minimize->einitial,update->minimize->eprevious,
		update->minimize->efinal);
	fprintf(screen,"  Force two-norm initial, final = %g %g\n",
		update->minimize->fnorm2_init,update->minimize->fnorm2_final);
	fprintf(screen,"  Force max component initial, final = %g %g\n",
		update->minimize->fnorminf_init,
		update->minimize->fnorminf_final);
	fprintf(screen,"  Final line search alpha, max atom move = %g %g\n",
		update->minimize->alpha_final,
		update->minimize->alpha_final*
		update->minimize->fnorminf_final);
	fprintf(screen,"  Iterations, force evaluations = %d %d\n",
		update->minimize->niter,update->minimize->neval);
      }
      if (logfile) {
	fprintf(logfile,"Minimization stats:\n");
	fprintf(logfile,"  Stopping criterion = %s\n",
		update->minimize->stopstr);
	fprintf(logfile,"  Energy initial, next-to-last, final = \n"
		"    %18.12g %18.12g %18.12g\n",
		update->minimize->einitial,update->minimize->eprevious,
		update->minimize->efinal);
	fprintf(logfile,"  Force two-norm initial, final = %g %g\n",
		update->minimize->fnorm2_init,update->minimize->fnorm2_final);
	fprintf(logfile,"  Force max component initial, final = %g %g\n",
		update->minimize->fnorminf_init,
		update->minimize->fnorminf_final);
	fprintf(logfile,"  Final line search alpha, max atom move = %g %g\n",
		update->minimize->alpha_final,
		update->minimize->alpha_final*
		update->minimize->fnorminf_final);
	fprintf(logfile,"  Iterations, force evaluations = %d %d\n",
		update->minimize->niter,update->minimize->neval);
      }
    }
  }

  // PRD stats using PAIR,BOND,KSPACE for dephase,dynamics,quench

  if (prdflag) {
    if (me == 0) {
      if (screen) fprintf(screen,"\n");
      if (logfile) fprintf(logfile,"\n");
    }

    if (screen) fprintf(screen,"PRD stats:\n");
    if (logfile) fprintf(logfile,"PRD stats:\n");

    time = timer->array[TIME_PAIR];
    MPI_Allreduce(&time,&tmp,1,MPI_DOUBLE,MPI_SUM,world);
    time = tmp/nprocs;
    if (me == 0) {
      if (screen) 
	fprintf(screen,"  Dephase  time (%%) = %g (%g)\n",
		time,time/time_loop*100.0);
      if (logfile) 
	fprintf(logfile,"  Dephase  time (%%) = %g (%g)\n",
		time,time/time_loop*100.0);
    }

    time = timer->array[TIME_BOND];
    MPI_Allreduce(&time,&tmp,1,MPI_DOUBLE,MPI_SUM,world);
    time = tmp/nprocs;
    if (me == 0) {
      if (screen) 
	fprintf(screen,"  Dynamics time (%%) = %g (%g)\n",
		time,time/time_loop*100.0);
      if (logfile) 
	fprintf(logfile,"  Dynamics time (%%) = %g (%g)\n",
		time,time/time_loop*100.0);
    }

    time = timer->array[TIME_KSPACE];
    MPI_Allreduce(&time,&tmp,1,MPI_DOUBLE,MPI_SUM,world);
    time = tmp/nprocs;
    if (me == 0) {
      if (screen) 
	fprintf(screen,"  Quench   time (%%) = %g (%g)\n",
		time,time/time_loop*100.0);
      if (logfile) 
	fprintf(logfile,"  Quench   time (%%) = %g (%g)\n",
		time,time/time_loop*100.0);
    }

    time = time_other;
    MPI_Allreduce(&time,&tmp,1,MPI_DOUBLE,MPI_SUM,world);
    time = tmp/nprocs;
    if (me == 0) {
      if (screen) 
	fprintf(screen,"  Other    time (%%) = %g (%g)\n",
		time,time/time_loop*100.0);
      if (logfile) 
	fprintf(logfile,"  Other    time (%%) = %g (%g)\n",
		time,time/time_loop*100.0);
    }
  }

  // TAD stats using PAIR,BOND,KSPACE for neb,dynamics,quench

  if (tadflag) {
    if (me == 0) {
      if (screen) fprintf(screen,"\n");
      if (logfile) fprintf(logfile,"\n");
    }

    if (screen) fprintf(screen,"TAD stats:\n");
    if (logfile) fprintf(logfile,"TAD stats:\n");

    time = timer->array[TIME_PAIR];
    MPI_Allreduce(&time,&tmp,1,MPI_DOUBLE,MPI_SUM,world);
    time = tmp/nprocs;
    if (me == 0) {
      if (screen) 
	fprintf(screen,"  NEB      time (%%) = %g (%g)\n",
		time,time/time_loop*100.0);
      if (logfile) 
	fprintf(logfile,"  NEB      time (%%) = %g (%g)\n",
		time,time/time_loop*100.0);
    }

    time = timer->array[TIME_BOND];
    MPI_Allreduce(&time,&tmp,1,MPI_DOUBLE,MPI_SUM,world);
    time = tmp/nprocs;
    if (me == 0) {
      if (screen) 
	fprintf(screen,"  Dynamics time (%%) = %g (%g)\n",
		time,time/time_loop*100.0);
      if (logfile) 
	fprintf(logfile,"  Dynamics time (%%) = %g (%g)\n",
		time,time/time_loop*100.0);
    }

    time = timer->array[TIME_KSPACE];
    MPI_Allreduce(&time,&tmp,1,MPI_DOUBLE,MPI_SUM,world);
    time = tmp/nprocs;
    if (me == 0) {
      if (screen) 
	fprintf(screen,"  Quench   time (%%) = %g (%g)\n",
		time,time/time_loop*100.0);
      if (logfile) 
	fprintf(logfile,"  Quench   time (%%) = %g (%g)\n",
		time,time/time_loop*100.0);
    }


    time = timer->array[TIME_COMM];
    MPI_Allreduce(&time,&tmp,1,MPI_DOUBLE,MPI_SUM,world);
    time = tmp/nprocs;
    if (me == 0) {
      if (screen) 
	fprintf(screen,"  Comm     time (%%) = %g (%g)\n",
		time,time/time_loop*100.0);
      if (logfile) 
	fprintf(logfile,"  Comm     time (%%) = %g (%g)\n",
		time,time/time_loop*100.0);
    }


    time = timer->array[TIME_OUTPUT];
    MPI_Allreduce(&time,&tmp,1,MPI_DOUBLE,MPI_SUM,world);
    time = tmp/nprocs;
    if (me == 0) {
      if (screen) 
	fprintf(screen,"  Output   time (%%) = %g (%g)\n",
		time,time/time_loop*100.0);
      if (logfile) 
	fprintf(logfile,"  Output   time (%%) = %g (%g)\n",
		time,time/time_loop*100.0);
    }

    time = time_other;
    MPI_Allreduce(&time,&tmp,1,MPI_DOUBLE,MPI_SUM,world);
    time = tmp/nprocs;
    if (me == 0) {
      if (screen) 
	fprintf(screen,"  Other    time (%%) = %g (%g)\n",
		time,time/time_loop*100.0);
      if (logfile) 
	fprintf(logfile,"  Other    time (%%) = %g (%g)\n",
		time,time/time_loop*100.0);
    }
  }

  // timing breakdowns

  if (timeflag) {
    if (me == 0) {
      if (screen) fprintf(screen,"\n");
      if (logfile) fprintf(logfile,"\n");
    }

    time = timer->array[TIME_PAIR];
    MPI_Allreduce(&time,&tmp,1,MPI_DOUBLE,MPI_SUM,world);
    time = tmp/nprocs;
    if (me == 0) {
      if (screen) 
	fprintf(screen,"Pair  time (%%) = %g (%g)\n",
		time,time/time_loop*100.0);
      if (logfile) 
	fprintf(logfile,"Pair  time (%%) = %g (%g)\n",
		time,time/time_loop*100.0);
    }

    if (atom->molecular) {
      time = timer->array[TIME_BOND];
      MPI_Allreduce(&time,&tmp,1,MPI_DOUBLE,MPI_SUM,world);
      time = tmp/nprocs;
      if (me == 0) {
	if (screen) 
	  fprintf(screen,"Bond  time (%%) = %g (%g)\n",
		  time,time/time_loop*100.0);
	if (logfile)
	  fprintf(logfile,"Bond  time (%%) = %g (%g)\n",
		  time,time/time_loop*100.0);
      }
    }
    
    if (force->kspace) {
      time = timer->array[TIME_KSPACE];
      MPI_Allreduce(&time,&tmp,1,MPI_DOUBLE,MPI_SUM,world);
      time = tmp/nprocs;
      if (me == 0) {
	if (screen) 
	  fprintf(screen,"Kspce time (%%) = %g (%g)\n",
		  time,time/time_loop*100.0);
	if (logfile)
	  fprintf(logfile,"Kspce time (%%) = %g (%g)\n",
		  time,time/time_loop*100.0);
      }
    }
    
    time = timer->array[TIME_NEIGHBOR];
    MPI_Allreduce(&time,&tmp,1,MPI_DOUBLE,MPI_SUM,world);
    time = tmp/nprocs;
    if (me == 0) {
      if (screen) 
	fprintf(screen,"Neigh time (%%) = %g (%g)\n",
		time,time/time_loop*100.0);
      if (logfile) 
	fprintf(logfile,"Neigh time (%%) = %g (%g)\n",
		time,time/time_loop*100.0);
    }
    
    time = timer->array[TIME_COMM];
    MPI_Allreduce(&time,&tmp,1,MPI_DOUBLE,MPI_SUM,world);
    time = tmp/nprocs;
    if (me == 0) {
      if (screen) 
	fprintf(screen,"Comm  time (%%) = %g (%g)\n",
		time,time/time_loop*100.0);
      if (logfile) 
	fprintf(logfile,"Comm  time (%%) = %g (%g)\n",
		time,time/time_loop*100.0);
    }
    
    time = timer->array[TIME_OUTPUT];
    MPI_Allreduce(&time,&tmp,1,MPI_DOUBLE,MPI_SUM,world);
    time = tmp/nprocs;
    if (me == 0) {
      if (screen) 
	fprintf(screen,"Outpt time (%%) = %g (%g)\n",
		time,time/time_loop*100.0);
      if (logfile) 
	fprintf(logfile,"Outpt time (%%) = %g (%g)\n",
		time,time/time_loop*100.0);
    }
    
    time = time_other;
    MPI_Allreduce(&time,&tmp,1,MPI_DOUBLE,MPI_SUM,world);
    time = tmp/nprocs;
    if (me == 0) {
      if (screen) 
	fprintf(screen,"Other time (%%) = %g (%g)\n",
		time,time/time_loop*100.0);
      if (logfile) 
	fprintf(logfile,"Other time (%%) = %g (%g)\n",
		time,time/time_loop*100.0);
    }
  }
  
  // FFT timing statistics
  // time3d,time1d = total time during run for 3d and 1d FFTs

  if (fftflag) {
    if (me == 0) {
      if (screen) fprintf(screen,"\n");
      if (logfile) fprintf(logfile,"\n");
    }

    int nsteps = update->nsteps;

    int nsample = 5;
    double time3d,time1d;
    force->kspace->timing(nsample,time3d,time1d);
    
    time3d = nsteps * time3d / nsample;
    MPI_Allreduce(&time3d,&tmp,1,MPI_DOUBLE,MPI_SUM,world);
    time3d = tmp/nprocs;
    
    time1d = nsteps * time1d / nsample;
    MPI_Allreduce(&time1d,&tmp,1,MPI_DOUBLE,MPI_SUM,world);
    time1d = tmp/nprocs;
    
    double time_kspace = timer->array[TIME_KSPACE];
    MPI_Allreduce(&time_kspace,&tmp,1,MPI_DOUBLE,MPI_SUM,world);
    time_kspace = tmp/nprocs;

    double ntotal = 1.0 * force->kspace->nx_pppm *
      force->kspace->ny_pppm * force->kspace->nz_pppm;
    double nflops = 5.0 * ntotal * log(ntotal);

    double fraction,flop3,flop1;
    if (nsteps) {
      fraction = time3d/time_kspace*100.0;
      flop3 = nflops/1.0e9/(time3d/4.0/nsteps);
      flop1 = nflops/1.0e9/(time1d/4.0/nsteps);
    } else fraction = flop3 = flop1 = 0.0;

    if (me == 0) {
      if (screen) {
	fprintf(screen,"FFT time (%% of Kspce) = %g (%g)\n",time3d,fraction);
	fprintf(screen,"FFT Gflps 3d (1d only) = %g %g\n",flop3,flop1);
      }
      if (logfile) {
	fprintf(logfile,"FFT time (%% of Kspce) = %g (%g)\n",time3d,fraction);
	fprintf(logfile,"FFT Gflps 3d (1d only) = %g %g\n",flop3,flop1);
      }
    }
  }

  if (histoflag) {
    if (me == 0) {
      if (screen) fprintf(screen,"\n");
      if (logfile) fprintf(logfile,"\n");
    }

    tmp = atom->nlocal;
    stats(1,&tmp,&ave,&max,&min,10,histo);
    if (me == 0) {
      if (screen) {
	fprintf(screen,"Nlocal:    %g ave %g max %g min\n",ave,max,min);
	fprintf(screen,"Histogram:");
	for (i = 0; i < 10; i++) fprintf(screen," %d",histo[i]);
	fprintf(screen,"\n");
      }
      if (logfile) {
	fprintf(logfile,"Nlocal:    %g ave %g max %g min\n",ave,max,min);
	fprintf(logfile,"Histogram:");
	for (i = 0; i < 10; i++) fprintf(logfile," %d",histo[i]);
	fprintf(logfile,"\n");
      }
    }
    
    tmp = atom->nghost;
    stats(1,&tmp,&ave,&max,&min,10,histo);
    if (me == 0) {
      if (screen) {
	fprintf(screen,"Nghost:    %g ave %g max %g min\n",ave,max,min);
	fprintf(screen,"Histogram:");
	for (i = 0; i < 10; i++) fprintf(screen," %d",histo[i]);
	fprintf(screen,"\n");
      }
      if (logfile) {
	fprintf(logfile,"Nghost:    %g ave %g max %g min\n",ave,max,min);
	fprintf(logfile,"Histogram:");
	for (i = 0; i < 10; i++) fprintf(logfile," %d",histo[i]);
	fprintf(logfile,"\n");
      }
    }
    
    // find a non-skip neighbor list containing half the pairwise interactions
    // count neighbors in that list for stats purposes
    
    for (m = 0; m < neighbor->old_nrequest; m++)
      if ((neighbor->old_requests[m]->half || 
	   neighbor->old_requests[m]->gran ||
	   neighbor->old_requests[m]->respaouter ||
	   neighbor->old_requests[m]->half_from_full) &&
	  neighbor->old_requests[m]->skip == 0 &&
	  neighbor->lists[m]->numneigh) break;

    nneigh = 0;
    if (m < neighbor->old_nrequest) {
      int inum = neighbor->lists[m]->inum;
      int *ilist = neighbor->lists[m]->ilist;
      int *numneigh = neighbor->lists[m]->numneigh;
      for (i = 0; i < inum; i++)
	nneigh += numneigh[ilist[i]];
    }
    
    tmp = nneigh;
    stats(1,&tmp,&ave,&max,&min,10,histo);
    if (me == 0) {
      if (screen) {
	fprintf(screen,"Neighs:    %g ave %g max %g min\n",ave,max,min);
	fprintf(screen,"Histogram:");
	for (i = 0; i < 10; i++) fprintf(screen," %d",histo[i]);
	fprintf(screen,"\n");
      }
      if (logfile) {
	fprintf(logfile,"Neighs:    %g ave %g max %g min\n",ave,max,min);
	fprintf(logfile,"Histogram:");
	for (i = 0; i < 10; i++) fprintf(logfile," %d",histo[i]);
	fprintf(logfile,"\n");
      }
    }
    
    // find a non-skip neighbor list containing full pairwise interactions
    // count neighbors in that list for stats purposes

    for (m = 0; m < neighbor->old_nrequest; m++)
      if (neighbor->old_requests[m]->full &&
	  neighbor->old_requests[m]->skip == 0) break;
    
    nneighfull = 0;
    if (m < neighbor->old_nrequest) {
      if (neighbor->lists[m]->numneigh > 0) {
	int inum = neighbor->lists[m]->inum;
	int *ilist = neighbor->lists[m]->ilist;
	int *numneigh = neighbor->lists[m]->numneigh;
	for (i = 0; i < inum; i++)
	  nneighfull += numneigh[ilist[i]];
      }

      tmp = nneighfull;
      stats(1,&tmp,&ave,&max,&min,10,histo);
      if (me == 0) {
	if (screen) {
	  fprintf(screen,"FullNghs:  %g ave %g max %g min\n",ave,max,min);
	  fprintf(screen,"Histogram:");
	  for (i = 0; i < 10; i++) fprintf(screen," %d",histo[i]);
	  fprintf(screen,"\n");
	}
	if (logfile) {
	  fprintf(logfile,"FullNghs: %g ave %g max %g min\n",ave,max,min);
	  fprintf(logfile,"Histogram:");
	  for (i = 0; i < 10; i++) fprintf(logfile," %d",histo[i]);
	  fprintf(logfile,"\n");
	}
      }
    }
  }

  if (neighflag) {
    if (me == 0) {
      if (screen) fprintf(screen,"\n");
      if (logfile) fprintf(logfile,"\n");
    }
    
    tmp = MAX(nneigh,nneighfull);
    double nall;
    MPI_Allreduce(&tmp,&nall,1,MPI_DOUBLE,MPI_SUM,world);
    
    int nspec;
    double nspec_all;
    if (atom->molecular) {
      nspec = 0;
      for (i = 0; i < atom->nlocal; i++) nspec += atom->nspecial[i][2];
      tmp = nspec;
      MPI_Allreduce(&tmp,&nspec_all,1,MPI_DOUBLE,MPI_SUM,world);
    }
    
    if (me == 0) {
      if (screen) {
	if (nall < 2.0e9) 
	  fprintf(screen,
		  "Total # of neighbors = %d\n",static_cast<int> (nall));
	else fprintf(screen,"Total # of neighbors = %g\n",nall);
	if (natoms > 0) fprintf(screen,"Ave neighs/atom = %g\n",nall/natoms);
	if (atom->molecular && natoms > 0) 
	  fprintf(screen,"Ave special neighs/atom = %g\n",nspec_all/natoms);
	fprintf(screen,"Neighbor list builds = %d\n",neighbor->ncalls);
	fprintf(screen,"Dangerous builds = %d\n",neighbor->ndanger);
      }
      if (logfile) {
	if (nall < 2.0e9) 
	  fprintf(logfile,
		  "Total # of neighbors = %d\n",static_cast<int> (nall));
	else fprintf(logfile,"Total # of neighbors = %g\n",nall);
	if (natoms > 0) fprintf(logfile,"Ave neighs/atom = %g\n",nall/natoms);
	if (atom->molecular && natoms > 0) 
	  fprintf(logfile,"Ave special neighs/atom = %g\n",nspec_all/natoms);
	fprintf(logfile,"Neighbor list builds = %d\n",neighbor->ncalls);
	fprintf(logfile,"Dangerous builds = %d\n",neighbor->ndanger);
      }
    }
  }
  
  if (logfile) fflush(logfile);
}

/* ---------------------------------------------------------------------- */

void Finish::stats(int n, double *data, 
		   double *pave, double *pmax, double *pmin,
		   int nhisto, int *histo)
{
  int i,m;
  int *histotmp;

  double min = 1.0e20;
  double max = -1.0e20;
  double ave = 0.0;
  for (i = 0; i < n; i++) {
    ave += data[i];
    if (data[i] < min) min = data[i];
    if (data[i] > max) max = data[i];
  }

  int ntotal;
  MPI_Allreduce(&n,&ntotal,1,MPI_INT,MPI_SUM,world);
  double tmp;
  MPI_Allreduce(&ave,&tmp,1,MPI_DOUBLE,MPI_SUM,world);
  ave = tmp/ntotal;
  MPI_Allreduce(&min,&tmp,1,MPI_DOUBLE,MPI_MIN,world);
  min = tmp;
  MPI_Allreduce(&max,&tmp,1,MPI_DOUBLE,MPI_MAX,world);
  max = tmp;

  for (i = 0; i < nhisto; i++) histo[i] = 0;

  double del = max - min;
  for (i = 0; i < n; i++) {
    if (del == 0.0) m = 0;
    else m = static_cast<int> ((data[i]-min)/del * nhisto);
    if (m > nhisto-1) m = nhisto-1;
    histo[m]++;
  }

  histotmp = (int *) memory->smalloc(nhisto*sizeof(int),"finish:histotmp");
  MPI_Allreduce(histo,histotmp,nhisto,MPI_INT,MPI_SUM,world);
  for (i = 0; i < nhisto; i++) histo[i] = histotmp[i];
  memory->sfree(histotmp);

  *pave = ave;
  *pmax = max;
  *pmin = min;
}<|MERGE_RESOLUTION|>--- conflicted
+++ resolved
@@ -90,25 +90,19 @@
     MPI_Allreduce(&nblocal,&natoms,1,MPI_LMP_BIGINT,MPI_SUM,world);
     
     if (me == 0) {
-<<<<<<< HEAD
+      char str[128];
 #if defined(_OPENMP)
-      if (screen) 
-	fprintf(screen,
-		"Loop time of %g on %d procs (%d MPI x %d OpenMP) for %d steps with %.15g atoms\n",
-		time_loop,nprocs*comm->nthreads,nprocs,comm->nthreads,update->nsteps,natoms);
+      sprintf(str,"Loop time of %%g on %%d procs (%%d MPI x %%d OpenMP) for %%d steps with %s atoms\n",
+	      BIGINT_FORMAT);
+      if (screen) 
+	fprintf(screen,str,time_loop,nprocs*comm->nthreads,nprocs,comm->nthreads,update->nsteps,natoms);
       if (logfile)
-	fprintf(logfile,
-		"Loop time of %g on %d procs (%d MPI x %d OpenMP) for %d steps with %.15g atoms\n",
-		time_loop,nprocs*comm->nthreads,nprocs,comm->nthreads,update->nsteps,natoms);
+	fprintf(logfile,str,time_loop,nprocs*comm->nthreads,nprocs,comm->nthreads,update->nsteps,natoms);
 #else
-      if (screen) 
-	fprintf(screen,
-		"Loop time of %g on %d procs for %d steps with %lu atoms\n",
-		time_loop,nprocs,update->nsteps,natoms);
-      if (logfile)
-	fprintf(logfile,
-		"Loop time of %g on %d procs for %d steps with %lu atoms\n",
-		time_loop,nprocs,update->nsteps,natoms);
+      sprintf(str,"Loop time of %%g on %%d procs for %%d steps with %s atoms\n",
+	      BIGINT_FORMAT);
+      if (screen) fprintf(screen,str,time_loop,nprocs,update->nsteps,natoms);
+      if (logfile) fprintf(logfile,str,time_loop,nprocs,update->nsteps,natoms);
 #endif
       // extra performance data for simulations with non-reduced time units
       if ( (update->nsteps > 0) &&
@@ -122,14 +116,6 @@
 	tps = 1.0/t_step;
 	hrs_ns = t_step / update->dt * 1000000.0 * one_fs / 60.0 / 60.0;
 	ns_day = 24.0 * 60.0 * 60.0 / t_step * update->dt / one_fs / 1000000.0;
-=======
-      char str[128];
-      sprintf(str,"Loop time of %%g on %%d procs for %%d steps with %s atoms\n",
-	      BIGINT_FORMAT);
-      if (screen) fprintf(screen,str,time_loop,nprocs,update->nsteps,natoms);
-      if (logfile) fprintf(logfile,str,time_loop,nprocs,update->nsteps,natoms);
-    }
->>>>>>> dff863f9
 
 	if (screen) 
 	  fprintf(screen, "Performance: %.3f ns/day  %.3f hours/ns  %.3f timesteps/s\n",
