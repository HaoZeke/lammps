/* ----------------------------------------------------------------------
   LAMMPS - Large-scale Atomic/Molecular Massively Parallel Simulator
   http://lammps.sandia.gov, Sandia National Laboratories
   Steve Plimpton, sjplimp@sandia.gov

   Copyright (2003) Sandia Corporation.  Under the terms of Contract
   DE-AC04-94AL85000 with Sandia Corporation, the U.S. Government retains
   certain rights in this software.  This software is distributed under
   the GNU General Public License.

   See the README file in the top-level LAMMPS directory.
------------------------------------------------------------------------- */

#include "mpi.h"
#include "string.h"
#include "write_restart.h"
#include "atom.h"
#include "atom_vec.h"
#include "atom_vec_hybrid.h"
#include "group.h"
#include "force.h"
#include "pair.h"
#include "bond.h"
#include "angle.h"
#include "dihedral.h"
#include "improper.h"
#include "update.h"
#include "neighbor.h"
#include "domain.h"
#include "modify.h"
#include "fix.h"
#include "universe.h"
#include "comm.h"
#include "output.h"
#include "thermo.h"
#include "mpiio.h"
#include "memory.h"
#include "error.h"

using namespace LAMMPS_NS;

// same as read_restart.cpp

#define MAGIC_STRING "LammpS RestartT"
#define ENDIAN 0x0001
#define ENDIANSWAP 0x1000
#define VERSION_NUMERIC 0

enum{VERSION,SMALLINT,TAGINT,BIGINT,
     UNITS,NTIMESTEP,DIMENSION,NPROCS,PROCGRID,
     NEWTON_PAIR,NEWTON_BOND,
     XPERIODIC,YPERIODIC,ZPERIODIC,BOUNDARY,
     ATOM_STYLE,NATOMS,NTYPES,
     NBONDS,NBONDTYPES,BOND_PER_ATOM,
     NANGLES,NANGLETYPES,ANGLE_PER_ATOM,
     NDIHEDRALS,NDIHEDRALTYPES,DIHEDRAL_PER_ATOM,
     NIMPROPERS,NIMPROPERTYPES,IMPROPER_PER_ATOM,
     TRICLINIC,BOXLO,BOXHI,XY,XZ,YZ,
     SPECIAL_LJ,SPECIAL_COUL,
     MASS,PAIR,BOND,ANGLE,DIHEDRAL,IMPROPER,
     MULTIPROC,MPIIO,PROCSPERFILE,PERPROC,
<<<<<<< HEAD
     IMAGEINT,TIMESTEP,
     ATOM_ID,ATOM_MAP_STYLE,ATOM_MAP_USER,ATOM_SORTFREQ,ATOM_SORTBIN,
     COMM_MODE,COMM_CUTOFF,COMM_VEL};
=======
     IMAGEINT,BOUNDMIN};
>>>>>>> 8db4d807

enum{IGNORE,WARN,ERROR};                    // same as thermo.cpp

/* ---------------------------------------------------------------------- */

WriteRestart::WriteRestart(LAMMPS *lmp) : Pointers(lmp)
{
  MPI_Comm_rank(world,&me);
  MPI_Comm_size(world,&nprocs);
  multiproc = 0;
}

/* ----------------------------------------------------------------------
   called as write_restart command in input script
------------------------------------------------------------------------- */

void WriteRestart::command(int narg, char **arg)
{
  if (domain->box_exist == 0)
    error->all(FLERR,"Write_restart command before simulation box is defined");
  if (narg < 1) error->all(FLERR,"Illegal write_restart command");

  // if filename contains a "*", replace with current timestep

  char *ptr;
  int n = strlen(arg[0]) + 16;
  char *file = new char[n];

  if ((ptr = strchr(arg[0],'*'))) {
    *ptr = '\0';
    sprintf(file,"%s" BIGINT_FORMAT "%s",arg[0],update->ntimestep,ptr+1);
  } else strcpy(file,arg[0]);

  // check for multiproc output and an MPI-IO filename

  if (strchr(arg[0],'%')) multiproc = nprocs;
  else multiproc = 0;
  if (strstr(arg[0],".mpiio")) mpiioflag = 1;
  else mpiioflag = 0;

  // setup output style and process optional args
  // also called by Output class for periodic restart files

  multiproc_options(multiproc,mpiioflag,narg-1,&arg[1]);

  // init entire system since comm->exchange is done
  // comm::init needs neighbor::init needs pair::init needs kspace::init, etc

  if (comm->me == 0 && screen)
    fprintf(screen,"System init for write_restart ...\n");
  lmp->init();

  // move atoms to new processors before writing file
  // enforce PBC in case atoms are outside box
  // call borders() to rebuild atom map since exchange() destroys map
  // NOTE: removed call to setup_pre_exchange
  //   used to be needed by fixShearHistory for granular
  //   to move history info from neigh list to atoms between runs
  //   but now that is done via FIx::post_run()
  //   don't think any other fix needs this or should do it
  //   e.g. fix evaporate should not delete more atoms

  // modify->setup_pre_exchange();
  if (domain->triclinic) domain->x2lamda(atom->nlocal);
  domain->pbc();
  domain->reset_box();
  comm->setup();
  comm->exchange();
  comm->borders();
  if (domain->triclinic) domain->lamda2x(atom->nlocal+atom->nghost);

  // write single restart file

  write(file);
  delete [] file;
}

/* ---------------------------------------------------------------------- */

void WriteRestart::multiproc_options(int multiproc_caller, int mpiioflag_caller,
                                     int narg, char **arg)
{
  multiproc = multiproc_caller;
  mpiioflag = mpiioflag_caller;

  // error checks

  if (multiproc && mpiioflag) 
    error->all(FLERR,
               "Restart file MPI-IO output not allowed with % in filename");

  if (mpiioflag) {
    mpiio = new RestartMPIIO(lmp);
    if (!mpiio->mpiio_exists) 
      error->all(FLERR,"Writing to MPI-IO filename when "
                 "MPIIO package is not installed");
  }

  // defaults for multiproc file writing

  nclusterprocs = nprocs;
  filewriter = 0;
  if (me == 0) filewriter = 1;
  fileproc = 0;

  if (multiproc) {
    nclusterprocs = 1;
    filewriter = 1;
    fileproc = me;
    icluster = me;
  }

  // optional args

  int iarg = 0;
  while (iarg < narg) {
    if (strcmp(arg[iarg],"fileper") == 0) {
      if (iarg+2 > narg) error->all(FLERR,"Illegal write_restart command");
      if (!multiproc)
	error->all(FLERR,"Cannot use write_restart fileper "
                   "without % in restart file name");
      int nper = force->inumeric(FLERR,arg[iarg+1]);
      if (nper <= 0) error->all(FLERR,"Illegal write_restart command");
      
      multiproc = nprocs/nper;
      if (nprocs % nper) multiproc++;
      fileproc = me/nper * nper;
      int fileprocnext = MIN(fileproc+nper,nprocs);
      nclusterprocs = fileprocnext - fileproc;
      if (me == fileproc) filewriter = 1;
      else filewriter = 0;
      icluster = fileproc/nper;
      iarg += 2;

    } else if (strcmp(arg[iarg],"nfile") == 0) {
      if (iarg+2 > narg) error->all(FLERR,"Illegal write_restart command");
      if (!multiproc)
	error->all(FLERR,"Cannot use write_restart nfile "
                   "without % in restart file name");
      int nfile = force->inumeric(FLERR,arg[iarg+1]);
      if (nfile <= 0) error->all(FLERR,"Illegal write_restart command");
      nfile = MIN(nfile,nprocs);

      multiproc = nfile;
      icluster = static_cast<int> ((bigint) me * nfile/nprocs);
      fileproc = static_cast<int> ((bigint) icluster * nprocs/nfile);
      int fcluster = static_cast<int> ((bigint) fileproc * nfile/nprocs);
      if (fcluster < icluster) fileproc++;
      int fileprocnext = 
        static_cast<int> ((bigint) (icluster+1) * nprocs/nfile);
      fcluster = static_cast<int> ((bigint) fileprocnext * nfile/nprocs);
      if (fcluster < icluster+1) fileprocnext++;
      nclusterprocs = fileprocnext - fileproc;
      if (me == fileproc) filewriter = 1;
      else filewriter = 0;
      iarg += 2;

    } else error->all(FLERR,"Illegal write_restart command");
  }
}

/* ----------------------------------------------------------------------
   called from command() and directly from output within run/minimize loop
   file = final file name to write, except may contain a "%"
------------------------------------------------------------------------- */

void WriteRestart::write(char *file)
{
  // special case where reneighboring is not done in integrator
  //   on timestep restart file is written (due to build_once being set)
  // if box is changing, must be reset, else restart file will have
  //   wrong box size and atoms will be lost when restart file is read
  // other calls to pbc and domain and comm are not made,
  //   b/c they only make sense if reneighboring is actually performed

  if (neighbor->build_once) domain->reset_box();

  // natoms = sum of nlocal = value to write into restart file
  // if unequal and thermo lostflag is "error", don't write restart file

  bigint nblocal = atom->nlocal;
  MPI_Allreduce(&nblocal,&natoms,1,MPI_LMP_BIGINT,MPI_SUM,world);
  if (natoms != atom->natoms && output->thermo->lostflag == ERROR)
    error->all(FLERR,"Atom count is inconsistent, cannot write restart file");

  // open single restart file or base file for multiproc case

  if (me == 0) {
    char *hfile;
    if (multiproc) {
      hfile = new char[strlen(file) + 16];
      char *ptr = strchr(file,'%');
      *ptr = '\0';
      sprintf(hfile,"%s%s%s",file,"base",ptr+1);
      *ptr = '%';
    } else hfile = file;
    fp = fopen(hfile,"wb");
    if (fp == NULL) {
      char str[128];
      sprintf(str,"Cannot open restart file %s",hfile);
      error->one(FLERR,str);
    }
    if (multiproc) delete [] hfile;
  }

  // proc 0 writes magic string, endian flag, numeric version

  if (me == 0) {
    magic_string();
    endian();
    version_numeric();
  }

  // proc 0 writes header, groups, pertype info, force field info

  if (me == 0) {
    header();
    group->write_restart(fp);
    type_arrays();
    force_fields();
  }

  // all procs write fix info

  modify->write_restart(fp);

  // communication buffer for my atom info
  // max_size = largest buffer needed by any proc

  int max_size;
  int send_size = atom->avec->size_restart();
  MPI_Allreduce(&send_size,&max_size,1,MPI_INT,MPI_MAX,world);

  double *buf;
  memory->create(buf,max_size,"write_restart:buf");

  // all procs write file layout info which may include per-proc sizes

  file_layout(send_size);

  // header info is complete
  // if multiproc output:
  //   close header file, open multiname file on each writing proc,
  //   write PROCSPERFILE into new file

  if (multiproc) {
    if (me == 0) fclose(fp);

    char *multiname = new char[strlen(file) + 16];
    char *ptr = strchr(file,'%');
    *ptr = '\0';
    sprintf(multiname,"%s%d%s",file,icluster,ptr+1);
    *ptr = '%';

    if (filewriter) {
      fp = fopen(multiname,"wb");
      if (fp == NULL) {
        char str[128];
        sprintf(str,"Cannot open restart file %s",multiname);
        error->one(FLERR,str);
      }
      write_int(PROCSPERFILE,nclusterprocs);
    }

    delete [] multiname;
  }

  // pack my atom data into buf

  AtomVec *avec = atom->avec;
  int n = 0;
  for (int i = 0; i < atom->nlocal; i++) n += avec->pack_restart(i,&buf[n]);

  // if any fix requires it, remap each atom's coords via PBC
  // is because fix changes atom coords (excepting an integrate fix)
  // just remap in buffer, not actual atoms

  if (modify->restart_pbc_any) {
    int triclinic = domain->triclinic;
    double *lo,*hi,*period;

    if (triclinic == 0) {
      lo = domain->boxlo;
      hi = domain->boxhi;
      period = domain->prd;
    } else {
      lo = domain->boxlo_lamda;
      hi = domain->boxhi_lamda;
      period = domain->prd_lamda;
    }

    int xperiodic = domain->xperiodic;
    int yperiodic = domain->yperiodic;
    int zperiodic = domain->zperiodic;

    double *x;
    int m = 0;
    for (int i = 0; i < atom->nlocal; i++) {
      x = &buf[m+1];
      if (triclinic) domain->x2lamda(x,x);

      if (xperiodic) {
        if (x[0] < lo[0]) x[0] += period[0];
        if (x[0] >= hi[0]) x[0] -= period[0];
        x[0] = MAX(x[0],lo[0]);
      }
      if (yperiodic) {
        if (x[1] < lo[1]) x[1] += period[1];
        if (x[1] >= hi[1]) x[1] -= period[1];
        x[1] = MAX(x[1],lo[1]);
      }
      if (zperiodic) {
        if (x[2] < lo[2]) x[2] += period[2];
        if (x[2] >= hi[2]) x[2] -= period[2];
        x[2] = MAX(x[2],lo[2]);
      }

      if (triclinic) domain->lamda2x(x,x);
      m += static_cast<int> (buf[m]);
    }
  }

  // MPI-IO output to single file

  if (mpiioflag) {
    if (me == 0) fclose(fp);
    mpiio->openForWrite(file);
    mpiio->write(headerOffset,send_size,buf);
    mpiio->close();
  }

  // output of one or more native files
  // filewriter = 1 = this proc writes to file
  // ping each proc in my cluster, receive its data, write data to file
  // else wait for ping from fileproc, send my data to fileproc

  else {
    int tmp,recv_size;

    if (filewriter) {
      MPI_Status status;
      MPI_Request request;
      for (int iproc = 0; iproc < nclusterprocs; iproc++) {
        if (iproc) {
          MPI_Irecv(buf,max_size,MPI_DOUBLE,me+iproc,0,world,&request);
          MPI_Send(&tmp,0,MPI_INT,me+iproc,0,world);
          MPI_Wait(&request,&status);
          MPI_Get_count(&status,MPI_DOUBLE,&recv_size);
        } else recv_size = send_size;
        
        write_double_vec(PERPROC,recv_size,buf);
      }
      fclose(fp);

    } else {
      MPI_Recv(&tmp,0,MPI_INT,fileproc,0,world,MPI_STATUS_IGNORE);
      MPI_Rsend(buf,send_size,MPI_DOUBLE,fileproc,0,world);
    }
  }

  // clean up

  memory->destroy(buf);

  // invoke any fixes that write their own restart file

  for (int ifix = 0; ifix < modify->nfix; ifix++)
    if (modify->fix[ifix]->restart_file)
      modify->fix[ifix]->write_restart_file(file);
}

/* ----------------------------------------------------------------------
   proc 0 writes out problem description
------------------------------------------------------------------------- */

void WriteRestart::header()
{
  write_string(VERSION,universe->version);
  write_int(SMALLINT,sizeof(smallint));
  write_int(IMAGEINT,sizeof(imageint));
  write_int(TAGINT,sizeof(tagint));
  write_int(BIGINT,sizeof(bigint));
  write_string(UNITS,update->unit_style);
  write_bigint(NTIMESTEP,update->ntimestep);
  write_int(DIMENSION,domain->dimension);
  write_int(NPROCS,nprocs);
  write_int_vec(PROCGRID,3,comm->procgrid);
  write_int(NEWTON_PAIR,force->newton_pair);
  write_int(NEWTON_BOND,force->newton_bond);
  write_int(XPERIODIC,domain->xperiodic);
  write_int(YPERIODIC,domain->yperiodic);
  write_int(ZPERIODIC,domain->zperiodic);
  write_int_vec(BOUNDARY,6,&domain->boundary[0][0]);

  // added field for shrink-wrap boundaries with minimum - 2 Jul 2015

  double minbound[6];
  minbound[0] = domain->minxlo; minbound[1] = domain->minxhi;
  minbound[2] = domain->minylo; minbound[3] = domain->minyhi;
  minbound[4] = domain->minzlo; minbound[5] = domain->minzhi;
  write_double_vec(BOUNDMIN,6,minbound);

  // write atom_style and its args

  write_string(ATOM_STYLE,atom->atom_style);
  fwrite(&atom->avec->nargcopy,sizeof(int),1,fp);
  for (int i = 0; i < atom->avec->nargcopy; i++) {
    int n = strlen(atom->avec->argcopy[i]) + 1;
    fwrite(&n,sizeof(int),1,fp);
    fwrite(atom->avec->argcopy[i],sizeof(char),n,fp);
  }

  write_bigint(NATOMS,natoms);
  write_int(NTYPES,atom->ntypes);
  write_bigint(NBONDS,atom->nbonds);
  write_int(NBONDTYPES,atom->nbondtypes);
  write_int(BOND_PER_ATOM,atom->bond_per_atom);
  write_bigint(NANGLES,atom->nangles);
  write_int(NANGLETYPES,atom->nangletypes);
  write_int(ANGLE_PER_ATOM,atom->angle_per_atom);
  write_bigint(NDIHEDRALS,atom->ndihedrals);
  write_int(NDIHEDRALTYPES,atom->ndihedraltypes);
  write_int(DIHEDRAL_PER_ATOM,atom->dihedral_per_atom);
  write_bigint(NIMPROPERS,atom->nimpropers);
  write_int(NIMPROPERTYPES,atom->nimpropertypes);
  write_int(IMPROPER_PER_ATOM,atom->improper_per_atom);

  write_int(TRICLINIC,domain->triclinic);
  write_double_vec(BOXLO,3,domain->boxlo);
  write_double_vec(BOXHI,3,domain->boxhi);
  write_double(XY,domain->xy);
  write_double(XZ,domain->xz);
  write_double(YZ,domain->yz);

  write_double_vec(SPECIAL_LJ,3,&force->special_lj[1]);
  write_double_vec(SPECIAL_COUL,3,&force->special_coul[1]);

  write_double(TIMESTEP,update->dt);

  write_int(ATOM_ID,atom->tag_enable);
  write_int(ATOM_MAP_STYLE,atom->map_style);
  write_int(ATOM_MAP_USER,atom->map_user);
  write_int(ATOM_SORTFREQ,atom->sortfreq);
  write_double(ATOM_SORTBIN,atom->userbinsize);

  write_int(COMM_MODE,comm->mode);  
  write_double(COMM_CUTOFF,comm->cutghostuser);
  write_int(COMM_VEL,comm->ghost_velocity);

  // -1 flag signals end of header

  int flag = -1;
  fwrite(&flag,sizeof(int),1,fp);
}

/* ----------------------------------------------------------------------
   proc 0 writes out any type-based arrays that are defined
------------------------------------------------------------------------- */

void WriteRestart::type_arrays()
{
  if (atom->mass) write_double_vec(MASS,atom->ntypes,&atom->mass[1]);

  // -1 flag signals end of type arrays

  int flag = -1;
  fwrite(&flag,sizeof(int),1,fp);
}

/* ----------------------------------------------------------------------
   proc 0 writes out and force field styles and data that are defined
------------------------------------------------------------------------- */

void WriteRestart::force_fields()
{
  if (force->pair && force->pair->restartinfo) {
    write_string(PAIR,force->pair_style);
    force->pair->write_restart(fp);
  }
  if (atom->avec->bonds_allow && force->bond) {
    write_string(BOND,force->bond_style);
    force->bond->write_restart(fp);
  }
  if (atom->avec->angles_allow && force->angle) {
    write_string(ANGLE,force->angle_style);
    force->angle->write_restart(fp);
  }
  if (atom->avec->dihedrals_allow && force->dihedral) {
    write_string(DIHEDRAL,force->dihedral_style);
    force->dihedral->write_restart(fp);
  }
  if (atom->avec->impropers_allow && force->improper) {
    write_string(IMPROPER,force->improper_style);
    force->improper->write_restart(fp);
  }

  // -1 flag signals end of force field info

  int flag = -1;
  fwrite(&flag,sizeof(int),1,fp);
}

/* ----------------------------------------------------------------------
   proc 0 writes out file layout info
   all procs call this method, only proc 0 writes to file
------------------------------------------------------------------------- */

void WriteRestart::file_layout(int send_size)
{
  if (me == 0) {
    write_int(MULTIPROC,multiproc);
    write_int(MPIIO,mpiioflag);
  }

  if (mpiioflag) {
    int *all_send_sizes;
    memory->create(all_send_sizes,nprocs,"write_restart:all_send_sizes");
    MPI_Gather(&send_size, 1, MPI_INT, all_send_sizes, 1, MPI_INT, 0,world);
    if (me == 0) fwrite(all_send_sizes,sizeof(int),nprocs,fp);
    memory->destroy(all_send_sizes);
  }

  // -1 flag signals end of file layout info

  if (me == 0) {
    int flag = -1;
    fwrite(&flag,sizeof(int),1,fp);
  }

  // if MPI-IO file, broadcast the end of the header offste
  // this allows all ranks to compute offset to their data

  if (mpiioflag) {
    if (me == 0) headerOffset = ftell(fp);
    MPI_Bcast(&headerOffset,1,MPI_LMP_BIGINT,0,world);
  }
}

// ----------------------------------------------------------------------
// ----------------------------------------------------------------------
// low-level fwrite methods
// ----------------------------------------------------------------------
// ----------------------------------------------------------------------

/* ---------------------------------------------------------------------- */

void WriteRestart::magic_string()
{
  int n = strlen(MAGIC_STRING) + 1;
  char *str = new char[n];
  strcpy(str,MAGIC_STRING);
  fwrite(str,sizeof(char),n,fp);
  delete [] str;
}

/* ---------------------------------------------------------------------- */

void WriteRestart::endian()
{
  int endian = ENDIAN;
  fwrite(&endian,sizeof(int),1,fp);
}

/* ---------------------------------------------------------------------- */

void WriteRestart::version_numeric()
{
  int vn = VERSION_NUMERIC;
  fwrite(&vn,sizeof(int),1,fp);
}

/* ----------------------------------------------------------------------
   write a flag and an int into restart file
------------------------------------------------------------------------- */

void WriteRestart::write_int(int flag, int value)
{
  fwrite(&flag,sizeof(int),1,fp);
  fwrite(&value,sizeof(int),1,fp);
}

/* ----------------------------------------------------------------------
   write a flag and a bigint into restart file
------------------------------------------------------------------------- */

void WriteRestart::write_bigint(int flag, bigint value)
{
  fwrite(&flag,sizeof(int),1,fp);
  fwrite(&value,sizeof(bigint),1,fp);
}

/* ----------------------------------------------------------------------
   write a flag and a double into restart file
------------------------------------------------------------------------- */

void WriteRestart::write_double(int flag, double value)
{
  fwrite(&flag,sizeof(int),1,fp);
  fwrite(&value,sizeof(double),1,fp);
}

/* ----------------------------------------------------------------------
   write a flag and a char string (including NULL) into restart file
------------------------------------------------------------------------- */

void WriteRestart::write_string(int flag, char *value)
{
  int n = strlen(value) + 1;
  fwrite(&flag,sizeof(int),1,fp);
  fwrite(&n,sizeof(int),1,fp);
  fwrite(value,sizeof(char),n,fp);
}

/* ----------------------------------------------------------------------
   write a flag and vector of N ints into restart file
------------------------------------------------------------------------- */

void WriteRestart::write_int_vec(int flag, int n, int *vec)
{
  fwrite(&flag,sizeof(int),1,fp);
  fwrite(&n,sizeof(int),1,fp);
  fwrite(vec,sizeof(int),n,fp);
}

/* ----------------------------------------------------------------------
   write a flag and vector of N doubles into restart file
------------------------------------------------------------------------- */

void WriteRestart::write_double_vec(int flag, int n, double *vec)
{
  fwrite(&flag,sizeof(int),1,fp);
  fwrite(&n,sizeof(int),1,fp);
  fwrite(vec,sizeof(double),n,fp);
}<|MERGE_RESOLUTION|>--- conflicted
+++ resolved
@@ -59,13 +59,9 @@
      SPECIAL_LJ,SPECIAL_COUL,
      MASS,PAIR,BOND,ANGLE,DIHEDRAL,IMPROPER,
      MULTIPROC,MPIIO,PROCSPERFILE,PERPROC,
-<<<<<<< HEAD
-     IMAGEINT,TIMESTEP,
+     IMAGEINT,BOUNDMIN,TIMESTEP,
      ATOM_ID,ATOM_MAP_STYLE,ATOM_MAP_USER,ATOM_SORTFREQ,ATOM_SORTBIN,
      COMM_MODE,COMM_CUTOFF,COMM_VEL};
-=======
-     IMAGEINT,BOUNDMIN};
->>>>>>> 8db4d807
 
 enum{IGNORE,WARN,ERROR};                    // same as thermo.cpp
 
