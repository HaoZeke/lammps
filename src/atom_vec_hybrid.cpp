--- conflicted
+++ resolved
@@ -107,11 +107,9 @@
     impropers_allow = MAX(impropers_allow,styles[k]->impropers_allow);
     mass_type = MAX(mass_type,styles[k]->mass_type);
     dipole_type = MAX(dipole_type,styles[k]->dipole_type);
-<<<<<<< HEAD
+    forceclearflag = MAX(forceclearflag,styles[k]->forceclearflag);
+
     if (styles[k]->molecular == 2) onemols = styles[k]->onemols;
-=======
-    forceclearflag = MAX(forceclearflag,styles[k]->forceclearflag);
->>>>>>> 52a1ef7a
 
     comm_x_only = MIN(comm_x_only,styles[k]->comm_x_only);
     comm_f_only = MIN(comm_f_only,styles[k]->comm_f_only);
