# openmpi = Fedora Core 6, mpic++, OpenMPI-1.1, FFTW2

SHELL = /bin/sh

# ---------------------------------------------------------------------
# compiler/linker settings
# specify flags and libraries needed for your compiler

CC =		mpic++
CCFLAGS =	-O2 -fomit-frame-pointer -fno-rtti -fno-exceptions -g \
<<<<<<< HEAD
			-march=native -ffast-math -mpc64 \
=======
			-march=native -ffast-math -mpc64 -finline-functions \
>>>>>>> 76fcc9a3
			-funroll-loops -fstrict-aliasing -Wall -W -Wno-uninitialized
DEPFLAGS =	-M
LINK =		mpic++
LINKFLAGS =	-O -g -fno-rtti -fno-exceptions -mpc64
LIB =           -lstdc++
ARCHIVE =	ar
ARFLAGS =	-rcsv
SIZE =		size

# ---------------------------------------------------------------------
# LAMMPS-specific settings
# specify settings for LAMMPS features you will use
# if you change any -D setting, do full re-compile after "make clean"

# LAMMPS ifdef settings, OPTIONAL
# see possible settings in doc/Section_start.html#2_2 (step 4)

LMP_INC =	-DLAMMPS_GZIP

# MPI library, REQUIRED
# see discussion in doc/Section_start.html#2_2 (step 5)
# can point to dummy MPI library in src/STUBS as in Makefile.serial
# INC = path for mpi.h, MPI compiler settings
# PATH = path for MPI library
# LIB = name of MPI library

MPI_INC =       
MPI_PATH = 
MPI_LIB =	

# FFT library, OPTIONAL
# see discussion in doc/Section_start.html#2_2 (step 6)
# can be left blank to use provided KISS FFT library
# INC = -DFFT setting, e.g. -DFFT_FFTW, FFT compiler settings
# PATH = path for FFT library
# LIB = name of FFT library

FFT_INC =       -DFFT_FFTW
FFT_PATH = 
FFT_LIB =	-lfftw

# JPEG library, OPTIONAL
# see discussion in doc/Section_start.html#2_2 (step 7)
# only needed if -DLAMMPS_JPEG listed with LMP_INC
# INC = path for jpeglib.h
# PATH = path for JPEG library
# LIB = name of JPEG library

JPG_INC =       
JPG_PATH = 	
JPG_LIB =	

# ---------------------------------------------------------------------
# build rules and dependencies
# no need to edit this section

include	Makefile.package.settings
include	Makefile.package

EXTRA_INC = $(LMP_INC) $(PKG_INC) $(MPI_INC) $(FFT_INC) $(JPG_INC) $(PKG_SYSINC)
EXTRA_PATH = $(PKG_PATH) $(MPI_PATH) $(FFT_PATH) $(JPG_PATH) $(PKG_SYSPATH)
EXTRA_LIB = $(PKG_LIB) $(MPI_LIB) $(FFT_LIB) $(JPG_LIB) $(PKG_SYSLIB)

# Link target

$(EXE):	$(OBJ)
	$(LINK) $(LINKFLAGS) $(EXTRA_PATH) $(OBJ) $(EXTRA_LIB) $(LIB) -o $(EXE)
	$(SIZE) $(EXE)

# Library target

lib:	$(OBJ)
	$(ARCHIVE) $(ARFLAGS) $(EXE) $(OBJ)

# Compilation rules

%.o:%.cpp
	$(CC) $(CCFLAGS) $(EXTRA_INC) -c $<

%.d:%.cpp
	$(CC) $(CCFLAGS) $(EXTRA_INC) $(DEPFLAGS) $< > $@

# Individual dependencies

DEPENDS = $(OBJ:.o=.d)
sinclude $(DEPENDS)<|MERGE_RESOLUTION|>--- conflicted
+++ resolved
@@ -8,11 +8,7 @@
 
 CC =		mpic++
 CCFLAGS =	-O2 -fomit-frame-pointer -fno-rtti -fno-exceptions -g \
-<<<<<<< HEAD
-			-march=native -ffast-math -mpc64 \
-=======
 			-march=native -ffast-math -mpc64 -finline-functions \
->>>>>>> 76fcc9a3
 			-funroll-loops -fstrict-aliasing -Wall -W -Wno-uninitialized
 DEPFLAGS =	-M
 LINK =		mpic++
