--- conflicted
+++ resolved
@@ -1584,61 +1584,6 @@
       error("Unsuccessful build of lib/qmmm library")
     else: print("Created lib/qmmm library")
 
-<<<<<<< HEAD
-=======
-# REAX lib
-
-class REAX(object):
-  def __init__(self,list):
-    self.inlist = copy.copy(list)
-    self.make = "gfortran"
-    self.lammpsflag = 0
-
-  def help(self):
-    return """
--reax make=suffix lammps=suffix2
-  all args are optional and can be in any order
-  make = use Makefile.suffix (def = gfortran)
-  lammps = use Makefile.lammps.suffix2 (def = EXTRAMAKE in makefile)
-"""
-
-  def check(self):
-    if self.inlist != None and len(self.inlist) == 0:
-      error("-reax args are invalid")
-    for one in self.inlist:
-      words = one.split('=')
-      if len(words) != 2: error("-reax args are invalid")
-      if words[0] == "make": self.make = words[1]
-      elif words[0] == "lammps": 
-        self.lammps = words[1]
-        self.lammpsflag = 1
-      else: error("-reax args are invalid")
-
-  def build(self):
-    libdir = dir.lib + "/reax"
-    make = MakeReader("%s/Makefile.%s" % (libdir,self.make))
-    if self.lammpsflag:
-      make.setvar("EXTRAMAKE","Makefile.lammps.%s" % self.lammps)
-    make.write("%s/Makefile.auto" % libdir)
-
-    cmd = "cd %s; make -f Makefile.auto clean" % libdir
-    subprocess.check_output(cmd,stderr=subprocess.STDOUT,shell=True)
-    if jmake: txt = "cd %s; make -j %d -f Makefile.auto" % (libdir,jmake.n)
-    else: txt = "cd %s; make -f Makefile.auto" % libdir
-    
-    # if verbose, print output as build proceeds, else only print if fails
-
-    if verbose: subprocess.call(txt,shell=True)
-    else:
-      try: subprocess.check_output(txt,stderr=subprocess.STDOUT,shell=True)
-      except subprocess.CalledProcessError as e: print(e.output)
-
-    if not os.path.isfile("%s/libreax.a" % libdir) or \
-          not os.path.isfile("%s/Makefile.lammps" % libdir):
-      error("Unsuccessful build of lib/reax library")
-    else: print("Created lib/reax library")
-
->>>>>>> 87540fba
 # VORONOI lib
 
 class VORONOI(object):
