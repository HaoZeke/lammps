--- conflicted
+++ resolved
@@ -19,13 +19,8 @@
 
 switchclasses = ("actions","dir","help","jmake","makefile",
                  "output","packages","redo","settings","verbose")
-<<<<<<< HEAD
-libclasses = ("atc","awpmd","colvars","cuda","gpu",
-              "meam","poems","qmmm","voronoi")
-=======
 libclasses = ("atc","awpmd","colvars","cuda","gpu","h5md",
-              "meam","poems","python","qmmm","reax","voronoi")
->>>>>>> a946de0b
+              "meam","poems","python","qmmm","voronoi")
 buildclasses = ("intel","kokkos")
 makeclasses = ("cc","mpi","fft","jpg","png")
 
@@ -582,13 +577,8 @@
     -d (dir), -j (jmake), -m (makefile), -o (output),
     -p (packages), -r (redo), -s (settings), -v (verbose)
   switches for libs:
-<<<<<<< HEAD
-    -atc, -awpmd, -colvars, -cuda
-    -gpu, -meam, -poems, -qmmm, -voronoi
-=======
     -atc, -awpmd, -colvars, -cuda, -gpu, -h5md,
-    -meam, -poems, -python, -qmmm, -reax, -voronoi
->>>>>>> a946de0b
+    -meam, -poems, -python, -qmmm, -voronoi
   switches for build and makefile options:
     -intel, -kokkos, -cc, -mpi, -fft, -jpg, -png
 """
