/* ----------------------------------------------------------------------
   LAMMPS - Large-scale Atomic/Molecular Massively Parallel Simulator
   http://lammps.sandia.gov, Sandia National Laboratories
   Steve Plimpton, sjplimp@sandia.gov

   Copyright (2003) Sandia Corporation.  Under the terms of Contract
   DE-AC04-94AL85000 with Sandia Corporation, the U.S. Government retains
   certain rights in this software.  This software is distributed under 
   the GNU General Public License.

   See the README file in the top-level LAMMPS directory.
------------------------------------------------------------------------- */

/* ----------------------------------------------------------------------
   Contributing authors: Mike Brown (ORNL), Axel Kohlmeyer (Temple)
------------------------------------------------------------------------- */

#include "lmptype.h"
#include "mpi.h"
#include "string.h"
#include "stdio.h"
#include "stdlib.h"
#include "math.h"
#include "pppm_gpu.h"
#include "atom.h"
#include "comm.h"
#include "neighbor.h"
#include "force.h"
#include "pair.h"
#include "bond.h"
#include "angle.h"
#include "domain.h"
#include "fft3d_wrap.h"
#include "remap_wrap.h"
#include "gpu_extra.h"
#include "math_const.h"
#include "memory.h"
#include "error.h"
#include "update.h"
#include "universe.h"

using namespace LAMMPS_NS;
using namespace MathConst;

#define MAXORDER 7
#define OFFSET 16384
#define SMALL 0.00001
#define LARGE 10000.0
#define EPS_HOC 1.0e-7

#ifdef FFT_SINGLE
#define ZEROF 0.0f
#define ONEF  1.0f
#else
#define ZEROF 0.0
#define ONEF  1.0
#endif

// External functions from cuda library for atom decomposition

#ifdef FFT_SINGLE
#define PPPM_GPU_API(api)  pppm_gpu_ ## api ## _f
#else
#define PPPM_GPU_API(api)  pppm_gpu_ ## api ## _d
#endif

FFT_SCALAR* PPPM_GPU_API(init)(const int nlocal, const int nall, FILE *screen,
			       const int order, const int nxlo_out, 
			       const int nylo_out, const int nzlo_out,
			       const int nxhi_out, const int nyhi_out,
			       const int nzhi_out, FFT_SCALAR **rho_coeff,
			       FFT_SCALAR **_vd_brick, 
			       const double slab_volfactor,
			       const int nx_pppm, const int ny_pppm,
			       const int nz_pppm, const bool split, 
			       int &success);
void PPPM_GPU_API(clear)(const double poisson_time);
int PPPM_GPU_API(spread)(const int ago, const int nlocal, const int nall,
                      double **host_x, int *host_type, bool &success,
                      double *host_q, double *boxlo, const double delxinv,
                      const double delyinv, const double delzinv);
void PPPM_GPU_API(interp)(const FFT_SCALAR qqrd2e_scale);
double PPPM_GPU_API(bytes)();
void PPPM_GPU_API(forces)(double **f);

/* ---------------------------------------------------------------------- */

PPPMGPU::PPPMGPU(LAMMPS *lmp, int narg, char **arg) : PPPM(lmp, narg, arg)
{
  if (narg != 1) error->all(FLERR,"Illegal kspace_style pppm/gpu command");

  density_brick_gpu = vd_brick = NULL;
  kspace_split = false;
  im_real_space = false;
<<<<<<< HEAD
=======

  GPU_EXTRA::gpu_ready(lmp->modify, lmp->error); 
>>>>>>> 7638f8ea
}

/* ----------------------------------------------------------------------
   free all memory 
------------------------------------------------------------------------- */

PPPMGPU::~PPPMGPU()
{
  PPPM_GPU_API(clear)(poisson_time);
}

/* ----------------------------------------------------------------------
   called once before run 
------------------------------------------------------------------------- */

void PPPMGPU::init()
{
  PPPM::init();
  
  if (strcmp(update->integrate_style,"verlet/split") == 0)
    kspace_split=true;

  if (kspace_split && universe->iworld == 0) {
    im_real_space = true;
    return;
  }

  // GPU precision specific init.
  if (order>8)
    error->all(FLERR,"Cannot use order greater than 8 with pppm/gpu.");
  PPPM_GPU_API(clear)(poisson_time);

  int success;
  FFT_SCALAR *data, *h_brick;
  h_brick = PPPM_GPU_API(init)(atom->nlocal, atom->nlocal+atom->nghost, screen,
			       order, nxlo_out, nylo_out, nzlo_out, nxhi_out,
			       nyhi_out, nzhi_out, rho_coeff, &data, 
			       slab_volfactor,nx_pppm,ny_pppm,nz_pppm,
			       kspace_split,success);

  GPU_EXTRA::check_flag(success,error,world);

  density_brick_gpu =
    create_3d_offset(nzlo_out,nzhi_out,nylo_out,nyhi_out,
		     nxlo_out,nxhi_out,"pppm:density_brick_gpu",h_brick,1);
  vd_brick =
    create_3d_offset(nzlo_out,nzhi_out,nylo_out,nyhi_out,
		     nxlo_out,nxhi_out,"pppm:vd_brick",data,4);

  poisson_time=0;
}

/* ----------------------------------------------------------------------
   compute the PPPMGPU long-range force, energy, virial 
------------------------------------------------------------------------- */

void PPPMGPU::compute(int eflag, int vflag)
{
  if (im_real_space)
    return;

  bool success = true;
  int flag=PPPM_GPU_API(spread)(neighbor->ago, atom->nlocal, atom->nlocal + 
			     atom->nghost, atom->x, atom->type, success,
			     atom->q, domain->boxlo, delxinv, delyinv,
			     delzinv);
  if (!success)
    error->one(FLERR,"Out of memory on GPGPU");
  if (flag != 0)
    error->one(FLERR,"Out of range atoms - cannot compute PPPM");

  int i;

  // convert atoms from box to lamda coords
  
  if (triclinic == 0) boxlo = domain->boxlo;
  else {
    boxlo = domain->boxlo_lamda;
    domain->x2lamda(atom->nlocal);
  }

  energy = 0.0;
  if (vflag) for (i = 0; i < 6; i++) virial[i] = 0.0;

  double t3=MPI_Wtime();

  // all procs communicate density values from their ghost cells
  //   to fully sum contribution in their 3d bricks
  // remap from 3d decomposition to FFT decomposition

  brick2fft();

  // compute potential gradient on my FFT grid and
  //   portion of e_long on this proc's FFT grid
  // return gradients (electric fields) in 3d brick decomposition
  
  poisson(eflag,vflag);

  // all procs communicate E-field values to fill ghost cells
  //   surrounding their 3d bricks

  fillbrick();

  poisson_time+=MPI_Wtime()-t3;

  // calculate the force on my particles

  FFT_SCALAR qscale = force->qqrd2e * scale;
  PPPM_GPU_API(interp)(qscale);

  // sum energy across procs and add in volume-dependent term

  if (eflag) {
    double energy_all;
    MPI_Allreduce(&energy,&energy_all,1,MPI_DOUBLE,MPI_SUM,world);
    energy = energy_all;
   
    energy *= 0.5*volume;
    energy -= g_ewald*qsqsum/1.772453851 +
      MY_PI2*qsum*qsum / (g_ewald*g_ewald*volume);
    energy *= qscale;
  }

  // sum virial across procs

  if (vflag) {
    double virial_all[6];
    MPI_Allreduce(virial,virial_all,6,MPI_DOUBLE,MPI_SUM,world);
    for (i = 0; i < 6; i++) virial[i] = 0.5*qscale*volume*virial_all[i];
  }

  // 2d slab correction

  if (slabflag) slabcorr(eflag);

  // convert atoms back from lamda to box coords
  
  if (triclinic) domain->lamda2x(atom->nlocal);

  if (kspace_split)
    PPPM_GPU_API(forces)(atom->f);
}

/* ----------------------------------------------------------------------
   allocate memory that depends on # of K-vectors and order 
------------------------------------------------------------------------- */

void PPPMGPU::allocate()
{
  memory->create(density_fft,nfft_both,"pppm:density_fft");
  memory->create(greensfn,nfft_both,"pppm:greensfn");
  memory->create(work1,2*nfft_both,"pppm:work1");
  memory->create(work2,2*nfft_both,"pppm:work2");
  memory->create(vg,nfft_both,6,"pppm:vg");

  memory->create1d_offset(fkx,nxlo_fft,nxhi_fft,"pppm:fkx");
  memory->create1d_offset(fky,nylo_fft,nyhi_fft,"pppm:fky");
  memory->create1d_offset(fkz,nzlo_fft,nzhi_fft,"pppm:fkz");

  memory->create(buf1,nbuf,"pppm:buf1");
  memory->create(buf2,nbuf,"pppm:buf2");

  // summation coeffs

  memory->create(gf_b,order,"pppm:gf_b");
  memory->create2d_offset(rho1d,3,-order/2,order/2,"pppm:rho1d");
  memory->create2d_offset(rho_coeff,order,(1-order)/2,order/2,"pppm:rho_coeff");

  // create 2 FFTs and a Remap
  // 1st FFT keeps data in FFT decompostion
  // 2nd FFT returns data in 3d brick decomposition
  // remap takes data from 3d brick to FFT decomposition

  int tmp;

  fft1 = new FFT3d(lmp,world,nx_pppm,ny_pppm,nz_pppm,
		   nxlo_fft,nxhi_fft,nylo_fft,nyhi_fft,nzlo_fft,nzhi_fft,
		   nxlo_fft,nxhi_fft,nylo_fft,nyhi_fft,nzlo_fft,nzhi_fft,
		   0,0,&tmp);

  fft2 = new FFT3d(lmp,world,nx_pppm,ny_pppm,nz_pppm,
		   nxlo_fft,nxhi_fft,nylo_fft,nyhi_fft,nzlo_fft,nzhi_fft,
		   nxlo_in,nxhi_in,nylo_in,nyhi_in,nzlo_in,nzhi_in,
		   0,0,&tmp);

  remap = new Remap(lmp,world,
		    nxlo_in,nxhi_in,nylo_in,nyhi_in,nzlo_in,nzhi_in,
		    nxlo_fft,nxhi_fft,nylo_fft,nyhi_fft,nzlo_fft,nzhi_fft,
		    1,0,0,FFT_PRECISION);
}

/* ----------------------------------------------------------------------
   deallocate memory that depends on # of K-vectors and order 
------------------------------------------------------------------------- */

void PPPMGPU::deallocate()
{
  destroy_3d_offset(density_brick_gpu,nzlo_out,nylo_out);
  destroy_3d_offset(vd_brick,nzlo_out,nylo_out);

  memory->destroy(density_fft);
  memory->destroy(greensfn);
  memory->destroy(work1);
  memory->destroy(work2);
  memory->destroy(vg);

  memory->destroy1d_offset(fkx,nxlo_fft);
  memory->destroy1d_offset(fky,nylo_fft);
  memory->destroy1d_offset(fkz,nzlo_fft);

  memory->destroy(buf1);
  memory->destroy(buf2);

  memory->destroy(gf_b);
  memory->destroy2d_offset(rho1d,-order/2);
  memory->destroy2d_offset(rho_coeff,(1-order)/2);

  delete fft1;
  delete fft2;
  delete remap;
}


/* ----------------------------------------------------------------------
   ghost-swap to accumulate full density in brick decomposition 
   remap density from 3d brick decomposition to FFT decomposition
------------------------------------------------------------------------- */

void PPPMGPU::brick2fft()
{
  int i,n,ix,iy,iz;
  MPI_Request request;
  MPI_Status status;

  // pack my ghosts for +x processor
  // pass data to self or +x processor
  // unpack and sum recv data into my real cells

  n = 0;
  for (iz = nzlo_out; iz <= nzhi_out; iz++)
    for (iy = nylo_out; iy <= nyhi_out; iy++)
      for (ix = nxhi_in+1; ix <= nxhi_out; ix++)
	buf1[n++] = density_brick_gpu[iz][iy][ix];

  if (comm->procneigh[0][1] == me)
    for (i = 0; i < n; i++) buf2[i] = buf1[i];
  else {
    MPI_Irecv(buf2,nbuf,MPI_FFT_SCALAR,comm->procneigh[0][0],0,world,&request);
    MPI_Send(buf1,n,MPI_FFT_SCALAR,comm->procneigh[0][1],0,world);
    MPI_Wait(&request,&status);
  }

  n = 0;
  for (iz = nzlo_out; iz <= nzhi_out; iz++)
    for (iy = nylo_out; iy <= nyhi_out; iy++)
      for (ix = nxlo_in; ix < nxlo_in+nxlo_ghost; ix++)
	density_brick_gpu[iz][iy][ix] += buf2[n++];

  // pack my ghosts for -x processor
  // pass data to self or -x processor
  // unpack and sum recv data into my real cells

  n = 0;
  for (iz = nzlo_out; iz <= nzhi_out; iz++)
    for (iy = nylo_out; iy <= nyhi_out; iy++)
      for (ix = nxlo_out; ix < nxlo_in; ix++)
	buf1[n++] = density_brick_gpu[iz][iy][ix];

  if (comm->procneigh[0][0] == me)
    for (i = 0; i < n; i++) buf2[i] = buf1[i];
  else {
    MPI_Irecv(buf2,nbuf,MPI_FFT_SCALAR,comm->procneigh[0][1],0,world,&request);
    MPI_Send(buf1,n,MPI_FFT_SCALAR,comm->procneigh[0][0],0,world);
    MPI_Wait(&request,&status);
  }

  n = 0;
  for (iz = nzlo_out; iz <= nzhi_out; iz++)
    for (iy = nylo_out; iy <= nyhi_out; iy++)
      for (ix = nxhi_in-nxhi_ghost+1; ix <= nxhi_in; ix++)
	density_brick_gpu[iz][iy][ix] += buf2[n++];

  // pack my ghosts for +y processor
  // pass data to self or +y processor
  // unpack and sum recv data into my real cells

  n = 0;
  for (iz = nzlo_out; iz <= nzhi_out; iz++)
    for (iy = nyhi_in+1; iy <= nyhi_out; iy++)
      for (ix = nxlo_in; ix <= nxhi_in; ix++)
	buf1[n++] = density_brick_gpu[iz][iy][ix];

  if (comm->procneigh[1][1] == me)
    for (i = 0; i < n; i++) buf2[i] = buf1[i];
  else {
    MPI_Irecv(buf2,nbuf,MPI_FFT_SCALAR,comm->procneigh[1][0],0,world,&request);
    MPI_Send(buf1,n,MPI_FFT_SCALAR,comm->procneigh[1][1],0,world);
    MPI_Wait(&request,&status);
  }

  n = 0;
  for (iz = nzlo_out; iz <= nzhi_out; iz++)
    for (iy = nylo_in; iy < nylo_in+nylo_ghost; iy++)
      for (ix = nxlo_in; ix <= nxhi_in; ix++)
	density_brick_gpu[iz][iy][ix] += buf2[n++];

  // pack my ghosts for -y processor
  // pass data to self or -y processor
  // unpack and sum recv data into my real cells

  n = 0;
  for (iz = nzlo_out; iz <= nzhi_out; iz++)
    for (iy = nylo_out; iy < nylo_in; iy++)
      for (ix = nxlo_in; ix <= nxhi_in; ix++)
	buf1[n++] = density_brick_gpu[iz][iy][ix];

  if (comm->procneigh[1][0] == me)
    for (i = 0; i < n; i++) buf2[i] = buf1[i];
  else {
    MPI_Irecv(buf2,nbuf,MPI_FFT_SCALAR,comm->procneigh[1][1],0,world,&request);
    MPI_Send(buf1,n,MPI_FFT_SCALAR,comm->procneigh[1][0],0,world);
    MPI_Wait(&request,&status);
  }

  n = 0;
  for (iz = nzlo_out; iz <= nzhi_out; iz++)
    for (iy = nyhi_in-nyhi_ghost+1; iy <= nyhi_in; iy++)
      for (ix = nxlo_in; ix <= nxhi_in; ix++)
	density_brick_gpu[iz][iy][ix] += buf2[n++];

  // pack my ghosts for +z processor
  // pass data to self or +z processor
  // unpack and sum recv data into my real cells

  n = 0;
  for (iz = nzhi_in+1; iz <= nzhi_out; iz++)
    for (iy = nylo_in; iy <= nyhi_in; iy++)
      for (ix = nxlo_in; ix <= nxhi_in; ix++)
	buf1[n++] = density_brick_gpu[iz][iy][ix];

  if (comm->procneigh[2][1] == me)
    for (i = 0; i < n; i++) buf2[i] = buf1[i];
  else {
    MPI_Irecv(buf2,nbuf,MPI_FFT_SCALAR,comm->procneigh[2][0],0,world,&request);
    MPI_Send(buf1,n,MPI_FFT_SCALAR,comm->procneigh[2][1],0,world);
    MPI_Wait(&request,&status);
  }

  n = 0;
  for (iz = nzlo_in; iz < nzlo_in+nzlo_ghost; iz++)
    for (iy = nylo_in; iy <= nyhi_in; iy++)
      for (ix = nxlo_in; ix <= nxhi_in; ix++)
	density_brick_gpu[iz][iy][ix] += buf2[n++];

  // pack my ghosts for -z processor
  // pass data to self or -z processor
  // unpack and sum recv data into my real cells

  n = 0;
  for (iz = nzlo_out; iz < nzlo_in; iz++)
    for (iy = nylo_in; iy <= nyhi_in; iy++)
      for (ix = nxlo_in; ix <= nxhi_in; ix++)
	buf1[n++] = density_brick_gpu[iz][iy][ix];

  if (comm->procneigh[2][0] == me)
    for (i = 0; i < n; i++) buf2[i] = buf1[i];
  else {
    MPI_Irecv(buf2,nbuf,MPI_FFT_SCALAR,comm->procneigh[2][1],0,world,&request);
    MPI_Send(buf1,n,MPI_FFT_SCALAR,comm->procneigh[2][0],0,world);
    MPI_Wait(&request,&status);
  }

  n = 0;
  for (iz = nzhi_in-nzhi_ghost+1; iz <= nzhi_in; iz++)
    for (iy = nylo_in; iy <= nyhi_in; iy++)
      for (ix = nxlo_in; ix <= nxhi_in; ix++)
	density_brick_gpu[iz][iy][ix] += buf2[n++];

  // remap from 3d brick decomposition to FFT decomposition
  // copy grabs inner portion of density from 3d brick
  // remap could be done as pre-stage of FFT,
  //   but this works optimally on only double values, not complex values

  n = 0;
  for (iz = nzlo_in; iz <= nzhi_in; iz++)
    for (iy = nylo_in; iy <= nyhi_in; iy++)
      for (ix = nxlo_in; ix <= nxhi_in; ix++)
	density_fft[n++] = density_brick_gpu[iz][iy][ix];

  remap->perform(density_fft,density_fft,work1);
}

/* ----------------------------------------------------------------------
   ghost-swap to fill ghost cells of my brick with field values
------------------------------------------------------------------------- */

void PPPMGPU::fillbrick()
{
  int i,n,ix,iy,iz;
  MPI_Request request;
  MPI_Status status;

  // pack my real cells for +z processor
  // pass data to self or +z processor
  // unpack and sum recv data into my ghost cells

  n = 0;
  int x_lo = nxlo_in * 4;
  int x_hi = nxhi_in * 4 + 1;
  for (iz = nzhi_in-nzhi_ghost+1; iz <= nzhi_in; iz++)
    for (iy = nylo_in; iy <= nyhi_in; iy++)
      for (ix = x_lo; ix < x_hi; ix+=4) {
	buf1[n++] = vd_brick[iz][iy][ix];
	buf1[n++] = vd_brick[iz][iy][ix+1];
	buf1[n++] = vd_brick[iz][iy][ix+2];
      }

  if (comm->procneigh[2][1] == me)
    for (i = 0; i < n; i++) buf2[i] = buf1[i];
  else {
    MPI_Irecv(buf2,nbuf,MPI_FFT_SCALAR,comm->procneigh[2][0],0,world,&request);
    MPI_Send(buf1,n,MPI_FFT_SCALAR,comm->procneigh[2][1],0,world);
    MPI_Wait(&request,&status);
  }

  n = 0;
  for (iz = nzlo_out; iz < nzlo_in; iz++)
    for (iy = nylo_in; iy <= nyhi_in; iy++)
      for (ix = x_lo; ix < x_hi; ix+=4) {
	vd_brick[iz][iy][ix] = buf2[n++];
	vd_brick[iz][iy][ix+1] = buf2[n++];
	vd_brick[iz][iy][ix+2] = buf2[n++];
      }

  // pack my real cells for -z processor
  // pass data to self or -z processor
  // unpack and sum recv data into my ghost cells

  n = 0;
  for (iz = nzlo_in; iz < nzlo_in+nzlo_ghost; iz++)
    for (iy = nylo_in; iy <= nyhi_in; iy++)
      for (ix = x_lo; ix < x_hi; ix+=4) {
	buf1[n++] = vd_brick[iz][iy][ix];
	buf1[n++] = vd_brick[iz][iy][ix+1];
	buf1[n++] = vd_brick[iz][iy][ix+2];
      }

  if (comm->procneigh[2][0] == me)
    for (i = 0; i < n; i++) buf2[i] = buf1[i];
  else {
    MPI_Irecv(buf2,nbuf,MPI_FFT_SCALAR,comm->procneigh[2][1],0,world,&request);
    MPI_Send(buf1,n,MPI_FFT_SCALAR,comm->procneigh[2][0],0,world);
    MPI_Wait(&request,&status);
  }

  n = 0;
  for (iz = nzhi_in+1; iz <= nzhi_out; iz++)
    for (iy = nylo_in; iy <= nyhi_in; iy++)
      for (ix = x_lo; ix < x_hi; ix+=4) {
	vd_brick[iz][iy][ix] = buf2[n++];
	vd_brick[iz][iy][ix+1] = buf2[n++];
	vd_brick[iz][iy][ix+2] = buf2[n++];
      }

  // pack my real cells for +y processor
  // pass data to self or +y processor
  // unpack and sum recv data into my ghost cells

  n = 0;
  for (iz = nzlo_out; iz <= nzhi_out; iz++)
    for (iy = nyhi_in-nyhi_ghost+1; iy <= nyhi_in; iy++)
      for (ix = x_lo; ix < x_hi; ix+=4) {
	buf1[n++] = vd_brick[iz][iy][ix];
	buf1[n++] = vd_brick[iz][iy][ix+1];
	buf1[n++] = vd_brick[iz][iy][ix+2];
      }

  if (comm->procneigh[1][1] == me)
    for (i = 0; i < n; i++) buf2[i] = buf1[i];
  else {
    MPI_Irecv(buf2,nbuf,MPI_FFT_SCALAR,comm->procneigh[1][0],0,world,&request);
    MPI_Send(buf1,n,MPI_FFT_SCALAR,comm->procneigh[1][1],0,world);
    MPI_Wait(&request,&status);
  }

  n = 0;
  for (iz = nzlo_out; iz <= nzhi_out; iz++)
    for (iy = nylo_out; iy < nylo_in; iy++)
      for (ix = x_lo; ix < x_hi; ix+=4) {
	vd_brick[iz][iy][ix] = buf2[n++];
	vd_brick[iz][iy][ix+1] = buf2[n++];
	vd_brick[iz][iy][ix+2] = buf2[n++];
      }

  // pack my real cells for -y processor
  // pass data to self or -y processor
  // unpack and sum recv data into my ghost cells

  n = 0;
  for (iz = nzlo_out; iz <= nzhi_out; iz++)
    for (iy = nylo_in; iy < nylo_in+nylo_ghost; iy++)
      for (ix = x_lo; ix < x_hi; ix+=4) {
	buf1[n++] = vd_brick[iz][iy][ix];
	buf1[n++] = vd_brick[iz][iy][ix+1];
	buf1[n++] = vd_brick[iz][iy][ix+2];
      }

  if (comm->procneigh[1][0] == me)
    for (i = 0; i < n; i++) buf2[i] = buf1[i];
  else {
    MPI_Irecv(buf2,nbuf,MPI_FFT_SCALAR,comm->procneigh[1][1],0,world,&request);
    MPI_Send(buf1,n,MPI_FFT_SCALAR,comm->procneigh[1][0],0,world);
    MPI_Wait(&request,&status);
  }

  n = 0;
  for (iz = nzlo_out; iz <= nzhi_out; iz++)
    for (iy = nyhi_in+1; iy <= nyhi_out; iy++)
      for (ix = x_lo; ix < x_hi; ix+=4) {
	vd_brick[iz][iy][ix] = buf2[n++];
	vd_brick[iz][iy][ix+1] = buf2[n++];
	vd_brick[iz][iy][ix+2] = buf2[n++];
      }

  // pack my real cells for +x processor
  // pass data to self or +x processor
  // unpack and sum recv data into my ghost cells

  n = 0;
  x_lo = (nxhi_in-nxhi_ghost+1) * 4;
  for (iz = nzlo_out; iz <= nzhi_out; iz++)
    for (iy = nylo_out; iy <= nyhi_out; iy++)
      for (ix = x_lo; ix < x_hi; ix+=4) {
	buf1[n++] = vd_brick[iz][iy][ix];
	buf1[n++] = vd_brick[iz][iy][ix+1];
	buf1[n++] = vd_brick[iz][iy][ix+2];
      }

  if (comm->procneigh[0][1] == me)
    for (i = 0; i < n; i++) buf2[i] = buf1[i];
  else {
    MPI_Irecv(buf2,nbuf,MPI_FFT_SCALAR,comm->procneigh[0][0],0,world,&request);
    MPI_Send(buf1,n,MPI_FFT_SCALAR,comm->procneigh[0][1],0,world);
    MPI_Wait(&request,&status);
  }

  n = 0;
  x_lo = nxlo_out * 4;
  x_hi = nxlo_in * 4;
  for (iz = nzlo_out; iz <= nzhi_out; iz++)
    for (iy = nylo_out; iy <= nyhi_out; iy++)
      for (ix = x_lo; ix < x_hi; ix+=4) {
	vd_brick[iz][iy][ix] = buf2[n++];
	vd_brick[iz][iy][ix+1] = buf2[n++];
	vd_brick[iz][iy][ix+2] = buf2[n++];
      }

  // pack my real cells for -x processor
  // pass data to self or -x processor
  // unpack and sum recv data into my ghost cells

  n = 0;
  x_lo = x_hi;
  x_hi = (nxlo_in+nxlo_ghost) * 4;
  for (iz = nzlo_out; iz <= nzhi_out; iz++)
    for (iy = nylo_out; iy <= nyhi_out; iy++)
      for (ix = x_lo; ix < x_hi; ix+=4) {
	buf1[n++] = vd_brick[iz][iy][ix];
	buf1[n++] = vd_brick[iz][iy][ix+1];
	buf1[n++] = vd_brick[iz][iy][ix+2];
      }

  if (comm->procneigh[0][0] == me)
    for (i = 0; i < n; i++) buf2[i] = buf1[i];
  else {
    MPI_Irecv(buf2,nbuf,MPI_FFT_SCALAR,comm->procneigh[0][1],0,world,&request);
    MPI_Send(buf1,n,MPI_FFT_SCALAR,comm->procneigh[0][0],0,world);
    MPI_Wait(&request,&status);
  }

  n = 0;
  x_lo = (nxhi_in + 1) * 4;
  x_hi = nxhi_out * 4 + 1;
  for (iz = nzlo_out; iz <= nzhi_out; iz++)
    for (iy = nylo_out; iy <= nyhi_out; iy++)
      for (ix = x_lo; ix < x_hi; ix+=4) {
	vd_brick[iz][iy][ix] = buf2[n++];
	vd_brick[iz][iy][ix+1] = buf2[n++];
	vd_brick[iz][iy][ix+2] = buf2[n++];
      }
}

/* ----------------------------------------------------------------------
   FFT-based Poisson solver 
------------------------------------------------------------------------- */

void PPPMGPU::poisson(int eflag, int vflag)
{
  int i,j,k,n;
  double eng;

  // transform charge density (r -> k) 

  n = 0;
  for (i = 0; i < nfft; i++) {
    work1[n++] = density_fft[i];
    work1[n++] = ZEROF;
  }
 
  fft1->compute(work1,work1,1);

  // if requested, compute energy and virial contribution

  double scaleinv = 1.0/(nx_pppm*ny_pppm*nz_pppm);
  double s2 = scaleinv*scaleinv;

  if (eflag || vflag) {
    if (vflag) {
      n = 0;
      for (i = 0; i < nfft; i++) {
	eng = s2 * greensfn[i] * (work1[n]*work1[n] + work1[n+1]*work1[n+1]);
	for (j = 0; j < 6; j++) virial[j] += eng*vg[i][j];
	energy += eng;
	n += 2;
      }
    } else {
      n = 0;
      for (i = 0; i < nfft; i++) {
	energy += 
	  s2 * greensfn[i] * (work1[n]*work1[n] + work1[n+1]*work1[n+1]);
	n += 2;
      }
    }
  }

  // scale by 1/total-grid-pts to get rho(k)
  // multiply by Green's function to get V(k)

  n = 0;
  for (i = 0; i < nfft; i++) {
    work1[n++] *= scaleinv * greensfn[i];
    work1[n++] *= scaleinv * greensfn[i];
  }

  // compute gradients of V(r) in each of 3 dims by transformimg -ik*V(k)
  // FFT leaves data in 3d brick decomposition
  // copy it into inner portion of vdx,vdy,vdz arrays

  // x direction gradient

  n = 0;
  for (k = nzlo_fft; k <= nzhi_fft; k++)
    for (j = nylo_fft; j <= nyhi_fft; j++)
      for (i = nxlo_fft; i <= nxhi_fft; i++) {
	work2[n] = fkx[i]*work1[n+1];
	work2[n+1] = -fkx[i]*work1[n];
	n += 2;
      }

  fft2->compute(work2,work2,-1);

  n = 0;
  int x_hi = nxhi_in * 4 + 3;
  for (k = nzlo_in; k <= nzhi_in; k++)
    for (j = nylo_in; j <= nyhi_in; j++)
      for (i = nxlo_in * 4; i < x_hi; i+=4) {
	vd_brick[k][j][i] = work2[n];
	n += 2;
      }

  // y direction gradient

  n = 0;
  for (k = nzlo_fft; k <= nzhi_fft; k++)
    for (j = nylo_fft; j <= nyhi_fft; j++)
      for (i = nxlo_fft; i <= nxhi_fft; i++) {
	work2[n] = fky[j]*work1[n+1];
	work2[n+1] = -fky[j]*work1[n];
	n += 2;
      }

  fft2->compute(work2,work2,-1);

  n = 0;
  for (k = nzlo_in; k <= nzhi_in; k++)
    for (j = nylo_in; j <= nyhi_in; j++)
      for (i = nxlo_in * 4 + 1; i < x_hi; i+=4) {
	vd_brick[k][j][i] = work2[n];
	n += 2;
      }

  // z direction gradient

  n = 0;
  for (k = nzlo_fft; k <= nzhi_fft; k++)
    for (j = nylo_fft; j <= nyhi_fft; j++)
      for (i = nxlo_fft; i <= nxhi_fft; i++) {
	work2[n] = fkz[k]*work1[n+1];
	work2[n+1] = -fkz[k]*work1[n];
	n += 2;
      }

  fft2->compute(work2,work2,-1);

  n = 0;
  for (k = nzlo_in; k <= nzhi_in; k++)
    for (j = nylo_in; j <= nyhi_in; j++)
      for (i = nxlo_in * 4 + 2; i < x_hi; i+=4) {
	vd_brick[k][j][i] = work2[n];
	n += 2;
      }
}

/* ----------------------------------------------------------------------
   Create array using offsets from pinned memory allocation
------------------------------------------------------------------------- */

FFT_SCALAR ***PPPMGPU::create_3d_offset(int n1lo, int n1hi, int n2lo, int n2hi,
				     int n3lo, int n3hi, const char *name,
				     FFT_SCALAR *data, int vec_length)
{
  int i,j;
  int n1 = n1hi - n1lo + 1;
  int n2 = n2hi - n2lo + 1;
  int n3 = n3hi - n3lo + 1;

  FFT_SCALAR **plane = (FFT_SCALAR **)memory->smalloc(n1*n2*sizeof(FFT_SCALAR *),name);
  FFT_SCALAR ***array = (FFT_SCALAR ***)memory->smalloc(n1*sizeof(FFT_SCALAR **),name);

  int n = 0;
  for (i = 0; i < n1; i++) {
    array[i] = &plane[i*n2];
    for (j = 0; j < n2; j++) {
      plane[i*n2+j] = &data[n];
      n += n3*vec_length;
    }
  }

  for (i = 0; i < n1*n2; i++) array[0][i] -= n3lo*vec_length;
  for (i = 0; i < n1; i++) array[i] -= n2lo;
  return array-n1lo;
}

/* ----------------------------------------------------------------------
   3d memory offsets
------------------------------------------------------------------------- */

void PPPMGPU::destroy_3d_offset(FFT_SCALAR ***array, int n1_offset,
				 int n2_offset)
{
  if (array == NULL) return;
  memory->sfree(&array[n1_offset][n2_offset]);
  memory->sfree(array + n1_offset);
}


/* ----------------------------------------------------------------------
   memory usage of local arrays 
------------------------------------------------------------------------- */

double PPPMGPU::memory_usage()
{
  double bytes = nmax*3 * sizeof(double);
  int nbrick = (nxhi_out-nxlo_out+1) * (nyhi_out-nylo_out+1) * 
    (nzhi_out-nzlo_out+1);
  bytes += 4 * nbrick * sizeof(FFT_SCALAR);
  bytes += 6 * nfft_both * sizeof(double);
  bytes += nfft_both * sizeof(double);
  bytes += nfft_both*5 * sizeof(FFT_SCALAR);
  bytes += 2 * nbuf * sizeof(double);
  return bytes + PPPM_GPU_API(bytes)();
}

/* ----------------------------------------------------------------------
   perform and time the 4 FFTs required for N timesteps
------------------------------------------------------------------------- */

void PPPMGPU::timing(int n, double &time3d, double &time1d) {
  if (im_real_space) {
    time3d = 0.0;
    time1d = 0.0;
    return;
  }
  PPPM::timing(n,time3d,time1d);
}

/* ----------------------------------------------------------------------
   adjust PPPM coeffs, called initially and whenever volume has changed 
------------------------------------------------------------------------- */

void PPPMGPU::setup()
{
  if (im_real_space)
    return;
  PPPM::setup();
} <|MERGE_RESOLUTION|>--- conflicted
+++ resolved
@@ -92,11 +92,8 @@
   density_brick_gpu = vd_brick = NULL;
   kspace_split = false;
   im_real_space = false;
-<<<<<<< HEAD
-=======
 
   GPU_EXTRA::gpu_ready(lmp->modify, lmp->error); 
->>>>>>> 7638f8ea
 }
 
 /* ----------------------------------------------------------------------
